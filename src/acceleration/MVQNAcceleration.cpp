#ifndef PRECICE_NO_MPI

#include "acceleration/MVQNAcceleration.hpp"
#include <Eigen/Core>
#include <algorithm>
#include <fstream>
#include <map>
#include <memory>
#include <string>
#include "acceleration/impl/ParallelMatrixOperations.hpp"
#include "acceleration/impl/Preconditioner.hpp"
#include "acceleration/impl/QRFactorization.hpp"
#include "com/Communication.hpp"
#include "com/MPIPortsCommunication.hpp"
#include "cplscheme/CouplingData.hpp"
#include "cplscheme/SharedPointer.hpp"
#include "logging/LogMacros.hpp"
#include "utils/EigenHelperFunctions.hpp"
#include "utils/MasterSlave.hpp"
#include "utils/assertion.hpp"
#include "utils/Event.hpp"

using precice::cplscheme::PtrCouplingData;

namespace precice {
namespace acceleration {

// ==================================================================================
MVQNAcceleration::MVQNAcceleration(
    double                  initialRelaxation,
    bool                    forceInitialRelaxation,
    int                     maxIterationsUsed,
    int                     pastTimeWindowsReused,
    int                     filter,
    double                  singularityLimit,
    std::vector<int>        dataIDs,
    impl::PtrPreconditioner preconditioner,
    bool                    alwaysBuildJacobian,
    int                     imvjRestartType,
    int                     chunkSize,
    int                     RSLSreusedTimeWindows,
    double                  RSSVDtruncationEps)
    : BaseQNAcceleration(initialRelaxation, forceInitialRelaxation, maxIterationsUsed, pastTimeWindowsReused,
                         filter, singularityLimit, dataIDs, preconditioner),
      //  _secondaryOldXTildes(),
      _invJacobian(),
      _oldInvJacobian(),
      _Wtil(),
      _WtilChunk(),
      _pseudoInverseChunk(),
      _matrixV_RSLS(),
      _matrixW_RSLS(),
      _matrixCols_RSLS(),
      _parMatrixOps(nullptr),
      _svdJ(RSSVDtruncationEps, preconditioner),
      _alwaysBuildJacobian(alwaysBuildJacobian),
      _imvjRestartType(imvjRestartType),
      _imvjRestart(false),
      _chunkSize(chunkSize),
      _RSLSreusedTimeWindows(RSLSreusedTimeWindows),
      _usedColumnsPerTimeWindow(5),
      _nbRestarts(0),
      _avgRank(0)
{
}

// ==================================================================================
MVQNAcceleration::~MVQNAcceleration() = default;

// ==================================================================================
void MVQNAcceleration::initialize(
    DataMap &cplData)
{
  PRECICE_TRACE();

  // do common QN acceleration initialization
  BaseQNAcceleration::initialize(cplData);

  if (_imvjRestartType > 0)
    _imvjRestart = true;

  // initialize parallel matrix-matrix operation module
  _parMatrixOps = std::make_shared<impl::ParallelMatrixOperations>();
  _parMatrixOps->initialize(not _imvjRestart);
  _svdJ.initialize(_parMatrixOps, getLSSystemRows());

  int entries  = _residuals.size();
  int global_n = 0;

  if (!utils::MasterSlave::isParallel()) {
    global_n = entries;
  } else {
    global_n = _dimOffsets.back();
  }

  if (not _imvjRestart) {
    // only need memory for Jacobain of not in restart mode
    _invJacobian    = Eigen::MatrixXd::Zero(global_n, entries);
    _oldInvJacobian = Eigen::MatrixXd::Zero(global_n, entries);
  }
  // initialize V, W matrices for the LS restart
  if (_imvjRestartType == RS_LS) {
    _matrixCols_RSLS.push_front(0);
    _matrixV_RSLS = Eigen::MatrixXd::Zero(entries, 0);
    _matrixW_RSLS = Eigen::MatrixXd::Zero(entries, 0);
  }
  _Wtil = Eigen::MatrixXd::Zero(entries, 0);

  if (utils::MasterSlave::isMaster() || !utils::MasterSlave::isParallel()) {
    _infostringstream << " IMVJ restart mode: " << _imvjRestart << "\n chunk size: " << _chunkSize << "\n trunc eps: " << _svdJ.getThreshold() << "\n R_RS: " << _RSLSreusedTimeWindows << "\n--------\n"
                      << '\n';
  }
}

// ==================================================================================
void MVQNAcceleration::computeUnderrelaxationSecondaryData(
    DataMap &cplData)
{
  // Perform underrelaxation with initial relaxation factor for secondary data
  for (int id : _secondaryDataIDs) {
    PtrCouplingData  data   = cplData[id];
    Eigen::VectorXd &values = data->values();
    values *= _initialRelaxation; // new * omg
    Eigen::VectorXd &secResiduals = _secondaryResiduals[id];
    secResiduals                  = data->oldValues.col(0); // old
    secResiduals *= 1.0 - _initialRelaxation;               // (1-omg) * old
    values += secResiduals;                                 // (1-omg) * old + new * omg
  }
}

// ==================================================================================
void MVQNAcceleration::updateDifferenceMatrices(
    DataMap &cplData)
{
  /**
   *  Matrices and vectors used in this method as well as the result Wtil are
   *  NOT SCALED by the preconditioner.
   */

  PRECICE_TRACE();

  // call the base method for common update of V, W matrices
  // important that base method is called before updating _Wtil
  BaseQNAcceleration::updateDifferenceMatrices(cplData);

  // update _Wtil if the efficient computation of the quasi-Newton update is used
  // or update current Wtil if the restart mode of imvj is used
  if (not _alwaysBuildJacobian || _imvjRestart) {
    if (_firstIteration && (_firstTimeWindow || _forceInitialRelaxation)) {
      // do nothing: constant relaxation
    } else {
      if (not _firstIteration) {
        // Update matrix _Wtil = (W - J_prev*V) with newest information

        Eigen::VectorXd v = _matrixV.col(0);
        Eigen::VectorXd w = _matrixW.col(0);

        // here, we check for _Wtil.cols() as the matrices V, W need to be updated before hand
        // and thus getLSSystemCols() does not yield the correct result.
        bool columnLimitReached = _Wtil.cols() == _maxIterationsUsed;
        bool overdetermined     = _Wtil.cols() <= getLSSystemRows();

        Eigen::VectorXd wtil = Eigen::VectorXd::Zero(_matrixV.rows());

        // add column: Wtil(:,0) = W(:,0) - sum_q [ Wtil^q * ( Z^q * V(:,0)) ]
        //                                         |--- J_prev ---|
        // iterate over all stored Wtil and Z matrices in current chunk
        if (_imvjRestart) {
          for (int i = 0; i < (int) _WtilChunk.size(); i++) {
            int colsLSSystemBackThen = _pseudoInverseChunk[i].rows();
            PRECICE_ASSERT(colsLSSystemBackThen == _WtilChunk[i].cols(), colsLSSystemBackThen, _WtilChunk[i].cols());
            Eigen::VectorXd Zv = Eigen::VectorXd::Zero(colsLSSystemBackThen);
            // multiply: Zv := Z^q * V(:,0) of size (m x 1)
            _parMatrixOps->multiply(_pseudoInverseChunk[i], v, Zv, colsLSSystemBackThen, getLSSystemRows(), 1);
            // multiply: Wtil^q * Zv  dimensions: (n x m) * (m x 1), fully local
            wtil += _WtilChunk[i] * Zv;
          }

          // store columns if restart mode = RS-LS
          if (_imvjRestartType == RS_LS) {
            if (_matrixCols_RSLS.front() < _usedColumnsPerTimeWindow) {
              utils::appendFront(_matrixV_RSLS, v);
              utils::appendFront(_matrixW_RSLS, w);
              _matrixCols_RSLS.front()++;
            }
          }

          // imvj without restart is used, but efficient update, i.e. no Jacobian assembly in each iteration
          // add column: Wtil(:,0) = W(:,0) - J_prev * V(:,0)
        } else {
          // compute J_prev * V(0) := wtil the new column in _Wtil of dimension: (n x n) * (n x 1) = (n x 1),
          //                                        parallel: (n_global x n_local) * (n_local x 1) = (n_local x 1)
          _parMatrixOps->multiply(_oldInvJacobian, v, wtil, _dimOffsets, getLSSystemRows(), getLSSystemRows(), 1, false);
        }
        wtil *= -1;
        wtil += w;

        if (not columnLimitReached && overdetermined) {
          utils::appendFront(_Wtil, wtil);
        } else {
          utils::shiftSetFirst(_Wtil, wtil);
        }
      }
    }
  }
}

// ==================================================================================
void MVQNAcceleration::computeQNUpdate(
    Acceleration::DataMap &cplData,
    Eigen::VectorXd &      xUpdate)
{
  /**
   * The inverse Jacobian
   *
   *        J_inv = J_inv_n + (W - J_inv_n*V)*(V^T*V)^-1*V^T
   *
   * is computed and the resulting quasi-Newton update is returned.
   * Used matrices (V, W, Wtil, invJacobian, oldINvJacobian) are
   * scaled with the used preconditioner.
   */

  /**
   *  The MVJ- quasi-Newton update
   *  Either compute efficient, omitting to build the Jacobian in each iteration or inefficient.
   *  INVARIANT: All objects, J_inv, J_old_inv, W, V, Wtil, xUpdate, res, etc. are unscaled.
   *             Only the QR-decomposition of V is scaled and thus needs to be unscaled before
   *             using it in multiplications with the other matrices.
   */
  if (_alwaysBuildJacobian) {
    computeNewtonUpdate(cplData, xUpdate);
  } else {
    computeNewtonUpdateEfficient(cplData, xUpdate);
  }
}

// ==================================================================================
void MVQNAcceleration::pseudoInverse(
    Eigen::MatrixXd &pseudoInverse)
{
  PRECICE_TRACE();
  /**
   *   computation of pseudo inverse matrix Z = (V^TV)^-1 * V^T as solution
   *   to the equation R*z = Q^T(i) for all columns i,  via back substitution.
   */
  auto Q = _qrV.matrixQ();
  auto R = _qrV.matrixR();

  PRECICE_ASSERT(pseudoInverse.rows() == _qrV.cols(), pseudoInverse.rows(), _qrV.cols());
  PRECICE_ASSERT(pseudoInverse.cols() == _qrV.rows(), pseudoInverse.cols(), _qrV.rows());

  Eigen::VectorXd yVec(pseudoInverse.rows());

  // assertions for the case of processors with no vertices
  if (!_hasNodesOnInterface) {
    PRECICE_ASSERT(_qrV.cols() == getLSSystemCols(), _qrV.cols(), getLSSystemCols());
    PRECICE_ASSERT(_qrV.rows() == 0, _qrV.rows());
    PRECICE_ASSERT(Q.size() == 0, Q.size());
  }

  // backsubstitution
  for (int i = 0; i < Q.rows(); i++) {
    Eigen::VectorXd Qrow = Q.row(i);
    yVec                 = R.triangularView<Eigen::Upper>().solve<Eigen::OnTheLeft>(Qrow);
    pseudoInverse.col(i) = yVec;
  } // ----------------

  // scale pseudo inverse back Z := Z' * P,
  // Z' is scaled pseudo inverse i.e, Z' = R^-1 * Q^T * P^-1
  _preconditioner->apply(pseudoInverse, true);
  //  e.stop(true);
}

// ==================================================================================
void MVQNAcceleration::buildWtil()
{
  /**
   * PRECONDITION: Assumes that V, W, J_prev are already preconditioned,
   */
  PRECICE_TRACE();

  PRECICE_ASSERT(_matrixV.rows() == _qrV.rows(), _matrixV.rows(), _qrV.rows());
  PRECICE_ASSERT(getLSSystemCols() == _qrV.cols(), getLSSystemCols(), _qrV.cols());

  _Wtil = Eigen::MatrixXd::Zero(_qrV.rows(), _qrV.cols());

  // imvj restart mode: re-compute Wtil: Wtil = W - sum_q [ Wtil^q * (Z^q*V) ]
  //                                                      |--- J_prev ---|
  // iterate over all stored Wtil and Z matrices in current chunk
  if (_imvjRestart) {
    for (int i = 0; i < (int) _WtilChunk.size(); i++) {
      int colsLSSystemBackThen = _pseudoInverseChunk[i].rows();
      PRECICE_ASSERT(colsLSSystemBackThen == _WtilChunk[i].cols(), colsLSSystemBackThen, _WtilChunk[i].cols());
      Eigen::MatrixXd ZV = Eigen::MatrixXd::Zero(colsLSSystemBackThen, _qrV.cols());
      // multiply: ZV := Z^q * V of size (m x m) with m=#cols, stored on each proc.
      _parMatrixOps->multiply(_pseudoInverseChunk[i], _matrixV, ZV, colsLSSystemBackThen, getLSSystemRows(), _qrV.cols());
      // multiply: Wtil^q * ZV  dimensions: (n x m) * (m x m), fully local and embarrassingly parallel
      _Wtil += _WtilChunk[i] * ZV;
    }

    // imvj without restart is used, i.e., recompute Wtil: Wtil = W - J_prev * V
  } else {
    // multiply J_prev * V = W_til of dimension: (n x n) * (n x m) = (n x m),
    //                                    parallel:  (n_global x n_local) * (n_local x m) = (n_local x m)
    _parMatrixOps->multiply(_oldInvJacobian, _matrixV, _Wtil, _dimOffsets, getLSSystemRows(), getLSSystemRows(), getLSSystemCols(), false);
  }

  // W_til = (W-J_inv_n*V) = (W-V_tilde)
  _Wtil *= -1.;
  _Wtil = _Wtil + _matrixW;

  _resetLS = false;
  //  e.stop(true);
}

// ==================================================================================
void MVQNAcceleration::buildJacobian()
{
  PRECICE_TRACE();
  /**      --- compute inverse Jacobian ---
  *
  * J_inv = J_inv_n + (W - J_inv_n*V)*(V^T*V)^-1*V^T
  *
  * assumes that J_prev, V, W are already preconditioned
  */

  /**
   *  (1) computation of pseudo inverse Z = (V^TV)^-1 * V^T
   */
  Eigen::MatrixXd Z(_qrV.cols(), _qrV.rows());
  pseudoInverse(Z);

  /**
  *  (2) Multiply J_prev * V =: W_tilde
  */
  PRECICE_ASSERT(_matrixV.rows() == _qrV.rows(), _matrixV.rows(), _qrV.rows());
  PRECICE_ASSERT(getLSSystemCols() == _qrV.cols(), getLSSystemCols(), _qrV.cols());
  if (_resetLS) {
    buildWtil();
    PRECICE_WARN(" ATTENTION, in buildJacobian call for buildWtill() - this should not be the case except the coupling did only one iteration");
  }

  /** (3) compute invJacobian = W_til*Z
  *
  *  where Z = (V^T*V)^-1*V^T via QR-dec and back-substitution       dimension: (n x n) * (n x m) = (n x m),
  *  and W_til = (W - J_inv_n*V)                                     parallel:  (n_global x n_local) * (n_local x m) = (n_local x m)
  */
  _parMatrixOps->multiply(_Wtil, Z, _invJacobian, _dimOffsets, getLSSystemRows(), getLSSystemCols(), getLSSystemRows());
  // --------

  // update Jacobian
  _invJacobian = _invJacobian + _oldInvJacobian;
}

// ==================================================================================
void MVQNAcceleration::computeNewtonUpdateEfficient(
    Acceleration::DataMap &cplData,
    Eigen::VectorXd &      xUpdate)
{
  PRECICE_TRACE();

  /**      --- update inverse Jacobian efficient, ---
  *   If normal mode is used:
  *   Do not recompute W_til in every iteration and do not build
  *   the entire Jacobian matrix. This is only necessary if the coupling
  *   iteration has converged, namely in the last iteration.
  *
  *   If restart-mode is used:
  *   The Jacobian is never build. Store matrices Wtil^q and Z^q for the last M time windows.
  *   After M time windows, a restart algorithm is performed basedon the restart-mode type, either
  *   Least-Squares restart (IQN-ILS like) or maintaining of a updated truncated SVD decomposition
  *   of the SVD.
  *
  * J_inv = J_inv_n + (W - J_inv_n*V)*(V^T*V)^-1*V^T
  *
  * ASSUMPTION: All objects are scaled with the active preconditioner
  */

  /**
   *  (1) computation of pseudo inverse Z = (V^TV)^-1 * V^T
   */
  Eigen::MatrixXd Z(_qrV.cols(), _qrV.rows());
  pseudoInverse(Z);

  /**
  *  (2) Construction of _Wtil = (W - J_prev * V), should be already present due to updated computation
  */
  PRECICE_ASSERT(_matrixV.rows() == _qrV.rows(), _matrixV.rows(), _qrV.rows());
  PRECICE_ASSERT(getLSSystemCols() == _qrV.cols(), getLSSystemCols(), _qrV.cols());

  // rebuild matrix Wtil if V changes substantially.
  if (_resetLS) {
    buildWtil();
  }

  /**
   *  Avoid computation of Z*Wtil = Jtil \in (n x n). Rather do matrix-vector computations
   *  [ J_prev*(-res) ] + [Wtil * [Z * (-res)] ]
   *  '----- 1 -------'           '----- 2 ----'
   *                      '-------- 3 ---------'
   *
   *  (3) compute r_til = Z*(-residual)   where Z = (V^T*V)^-1*V^T via QR-dec and back-substitution
   *
   *  dimension: (m x n) * (n x 1) = (m x 1),
   *  parallel:  (m x n_local) * (n x 1) = (m x 1)
   */
  Eigen::VectorXd negativeResiduals = -_residuals;
  Eigen::VectorXd r_til             = Eigen::VectorXd::Zero(getLSSystemCols());
  _parMatrixOps->multiply(Z, negativeResiduals, r_til, getLSSystemCols(), getLSSystemRows(), 1); // --------

  /**
   * (4) compute _Wtil * r_til
   *
   * dimension: (n x m) * (m x 1) = (n x 1),
   * parallel:  (n_local x m) * (m x 1) = (n_local x 1)
   *
   * Note: r_til is not distributed but locally stored on each proc (dimension m x 1)
   */
  Eigen::VectorXd xUptmp(_residuals.size());
  xUpdate = Eigen::VectorXd::Zero(_residuals.size());
  xUptmp  = _Wtil * r_til; // local product, result is naturally distributed.

  /**
   *  (5) xUp = J_prev * (-res) + Wtil*Z*(-res)
   *
   *  restart-mode: sum_q { Wtil^q * [ Z^q * (-res) ] },
   *  where r_til = Z^q * (-res) is computed first and then xUp := Wtil^q * r_til
   */
  if (_imvjRestart) {
    for (int i = 0; i < (int) _WtilChunk.size(); i++) {
      int colsLSSystemBackThen = _pseudoInverseChunk[i].rows();
      PRECICE_ASSERT(colsLSSystemBackThen == _WtilChunk[i].cols(), colsLSSystemBackThen, _WtilChunk[i].cols());
      r_til = Eigen::VectorXd::Zero(colsLSSystemBackThen);
      // multiply: r_til := Z^q * (-res) of size (m x 1) with m=#cols of LS at that time, result stored on each proc.
      _parMatrixOps->multiply(_pseudoInverseChunk[i], negativeResiduals, r_til, colsLSSystemBackThen, getLSSystemRows(), 1);
      // multiply: Wtil^q * r_til  dimensions: (n x m) * (m x 1), fully local and embarrassingly parallel
      xUpdate += _WtilChunk[i] * r_til;
    }

    // imvj without restart is used, i.e., compute directly J_prev * (-res)
  } else {
    _parMatrixOps->multiply(_oldInvJacobian, negativeResiduals, xUpdate, _dimOffsets, getLSSystemRows(), getLSSystemRows(), 1, false);
    PRECICE_DEBUG("Mult J*V DONE");
  }

  xUpdate += xUptmp;

  // pending deletion: delete Wtil
  if (_firstIteration && _timeWindowsReused == 0 && not _forceInitialRelaxation) {
    _Wtil.conservativeResize(0, 0);
    _resetLS = true;
  }
}

// ==================================================================================
void MVQNAcceleration::computeNewtonUpdate(Acceleration::DataMap &cplData, Eigen::VectorXd &xUpdate)
{
  PRECICE_TRACE();

  /**      --- update inverse Jacobian ---
	*
	* J_inv = J_inv_n + (W - J_inv_n*V)*(V^T*V)^-1*V^T
	*/

  /**  (1) computation of pseudo inverse Z = (V^TV)^-1 * V^T
   */
  Eigen::MatrixXd Z(_qrV.cols(), _qrV.rows());
  pseudoInverse(Z);

  /**  (2) Multiply J_prev * V =: W_tilde
	*/
  buildWtil();

  /**  (3) compute invJacobian = W_til*Z
	*
	*  where Z = (V^T*V)^-1*V^T via QR-dec and back-substitution             dimension: (n x n) * (n x m) = (n x m),
	*  and W_til = (W - J_inv_n*V)                                           parallel:  (n_global x n_local) * (n_local x m) = (n_local x m)
	*/
  _parMatrixOps->multiply(_Wtil, Z, _invJacobian, _dimOffsets, getLSSystemRows(), getLSSystemCols(), getLSSystemRows()); // --------

  // update Jacobian
  _invJacobian = _invJacobian + _oldInvJacobian;

  /**  (4) solve delta_x = - J_inv * res
	 */
  Eigen::VectorXd negativeResiduals = -_residuals;

  // multiply J_inv * (-res) = x_Update of dimension: (n x n) * (n x 1) = (n x 1),
  //                                        parallel: (n_global x n_local) * (n_local x 1) = (n_local x 1)
  _parMatrixOps->multiply(_invJacobian, negativeResiduals, xUpdate, _dimOffsets, getLSSystemRows(), getLSSystemRows(), 1, false); // --------
}

// ==================================================================================
void MVQNAcceleration::restartIMVJ()
{
  PRECICE_TRACE();

  //int used_storage = 0;
  //int theoreticalJ_storage = 2*getLSSystemRows()*_residuals.size() + 3*_residuals.size()*getLSSystemCols() + _residuals.size()*_residuals.size();
  //               ------------ RESTART SVD ------------
  if (_imvjRestartType == MVQNAcceleration::RS_SVD) {

    // we need to compute the updated SVD of the scaled Jacobian matrix
    // |= APPLY PRECONDITIONING  J_prev = Wtil^q, Z^q  ===|
    for (int i = 0; i < (int) _WtilChunk.size(); i++) {
      _preconditioner->apply(_WtilChunk[i]);
      _preconditioner->revert(_pseudoInverseChunk[i], true);
    }
    // |===================                            ===|

    int rankBefore = _svdJ.isSVDinitialized() ? _svdJ.rank() : 0;

    // if it is the first time window, there is no initial SVD, so take all Wtil, Z matrices
    // otherwise, the first element of each container holds the decomposition of the current
    // truncated SVD, i.e., Wtil^0 = \phi, Z^0 = S\psi^T, this should not be added to the SVD.
    int q = _svdJ.isSVDinitialized() ? 1 : 0;

    // perform M-1 rank-1 updates of the truncated SVD-dec of the Jacobian
    for (; q < (int) _WtilChunk.size(); q++) {
      // update SVD, i.e., PSI * SIGMA * PHI^T <-- PSI * SIGMA * PHI^T + Wtil^q * Z^q
      _svdJ.update(_WtilChunk[q], _pseudoInverseChunk[q].transpose());
      //  used_storage += 2*_WtilChunk.size();
    }
    // int m = _WtilChunk[q].cols(), n = _WtilChunk[q].rows();
    //used_storage += 2*rankBefore*m + 4*m*n + 2*m*m + (rankBefore+m)*(rankBefore+m) + 2*n*(rankBefore+m);

    // drop all stored Wtil^q, Z^q matrices
    _WtilChunk.clear();
    _pseudoInverseChunk.clear();

    auto &psi   = _svdJ.matrixPsi();
    auto &sigma = _svdJ.singularValues();
    auto &phi   = _svdJ.matrixPhi();

    // multiply sigma * phi^T, phi is distributed block-row wise, phi^T is distributed block-column wise
    // sigma is stored local on each proc, thus, the multiplication is fully local, no communication.
    // Z = sigma * phi^T
    Eigen::MatrixXd Z(phi.cols(), phi.rows());
    for (int i = 0; i < (int) Z.rows(); i++)
      for (int j = 0; j < (int) Z.cols(); j++)
        Z(i, j) = phi(j, i) * sigma[i];

    int rankAfter = _svdJ.rank();
    int waste     = _svdJ.getWaste();
    _avgRank += rankAfter;

    // store factorized truncated SVD of J
    _WtilChunk.push_back(psi);
    _pseudoInverseChunk.push_back(Z);

    // |= REVERT PRECONDITIONING  J_prev = Wtil^0, Z^0  ==|
    _preconditioner->revert(_WtilChunk.front());
    _preconditioner->apply(_pseudoInverseChunk.front(), true);
    // |===================                             ==|

<<<<<<< HEAD
    PRECICE_DEBUG("MVJ-RESTART, mode=SVD. Rank of truncated SVD of Jacobian {}, new modes: {}, truncated modes: {} avg rank: {}", rankAfter, rankAfter - rankBefore, waste, _avgRank / _nbRestarts);
=======
    PRECICE_INFO("MVJ-RESTART, mode=SVD. Rank of truncated SVD of Jacobian " << rankAfter << ", new modes: " << rankAfter - rankBefore << ", truncated modes: " << waste << " avg rank: " << _avgRank / _nbRestarts);
>>>>>>> 4e4bf65a
    //double percentage = 100.0*used_storage/(double)theoreticalJ_storage;
    if (utils::MasterSlave::isMaster() || !utils::MasterSlave::isParallel()) {
      _infostringstream << " - MVJ-RESTART " << _nbRestarts << ", mode= SVD -\n  new modes: " << rankAfter - rankBefore << "\n  rank svd: " << rankAfter << "\n  avg rank: " << _avgRank / _nbRestarts << "\n  truncated modes: " << waste << "\n"
                        << '\n';
    }

    //        ------------ RESTART LEAST SQUARES ------------
  } else if (_imvjRestartType == MVQNAcceleration::RS_LS) {
    // drop all stored Wtil^q, Z^q matrices
    _WtilChunk.clear();
    _pseudoInverseChunk.clear();

    if (_matrixV_RSLS.cols() > 0) {
      // avoid that the syste mis getting too squared
      while (_matrixV_RSLS.cols() * 2 >= getLSSystemRows()) {
        removeMatrixColumnRSLS(_matrixV_RSLS.cols() - 1);
      }

      // preconditioning
      // V needs to be sclaed to compute the pseudo inverse
      // W only needs to be scaled, as the design requires to store scaled
      // matrices Wtil^0 and Z^0 as initial guess after the restart
      _preconditioner->apply(_matrixV_RSLS);
      _preconditioner->apply(_matrixW_RSLS);

      impl::QRFactorization qr(_filter);
      qr.setGlobalRows(getLSSystemRows());
      // for QR2-filter, the QR-dec is computed in qr-applyFilter()
      if (_filter != Acceleration::QR2FILTER) {
        for (int i = 0; i < (int) _matrixV_RSLS.cols(); i++) {
          Eigen::VectorXd v = _matrixV_RSLS.col(i);
          qr.pushBack(v); // same order as matrix V_RSLS
        }
      }

      // apply filter
      if (_filter != Acceleration::NOFILTER) {
        std::vector<int> delIndices(0);
        qr.applyFilter(_singularityLimit, delIndices, _matrixV_RSLS);
        // start with largest index (as V,W matrices are shrinked and shifted
        for (int i = delIndices.size() - 1; i >= 0; i--) {
          removeMatrixColumnRSLS(delIndices[i]);
        }
        PRECICE_ASSERT(_matrixV_RSLS.cols() == qr.cols(), _matrixV_RSLS.cols(), qr.cols());
      }

      /**
      *   computation of pseudo inverse matrix Z = (V^TV)^-1 * V^T as solution
      *   to the equation R*z = Q^T(i) for all columns i,  via back substitution.
      */
      auto            Q = qr.matrixQ();
      auto            R = qr.matrixR();
      Eigen::MatrixXd pseudoInverse(qr.cols(), qr.rows());
      Eigen::VectorXd yVec(pseudoInverse.rows());

      // backsubstitution
      for (int i = 0; i < Q.rows(); i++) {
        Eigen::VectorXd Qrow = Q.row(i);
        yVec                 = R.triangularView<Eigen::Upper>().solve<Eigen::OnTheLeft>(Qrow);
        pseudoInverse.col(i) = yVec;
      }

      // scale pseudo inverse back Z := Z' * P,
      // Z' is scaled pseudo inverse i.e, Z' = R^-1 * Q^T * P^-1
      //_preconditioner->apply(pseudoInverse, true, false);

      // store factorization of least-squares initial guess for Jacobian
      _WtilChunk.push_back(_matrixW_RSLS);
      _pseudoInverseChunk.push_back(pseudoInverse);

      // |= REVERT PRECONDITIONING  J_prev = Wtil^0, Z^0  ==|
      _preconditioner->revert(_WtilChunk.front());
      _preconditioner->apply(_pseudoInverseChunk.front(), true);
      _preconditioner->revert(_matrixW_RSLS);
      _preconditioner->revert(_matrixV_RSLS);
      // |===================                             ==|
    }

    PRECICE_DEBUG("MVJ-RESTART, mode=LS. Restart with {} columns from {} time windows.", _matrixV_RSLS.cols(), _RSLSreusedTimeWindows);
    if (utils::MasterSlave::isMaster() || !utils::MasterSlave::isParallel()) {
      _infostringstream << " - MVJ-RESTART" << _nbRestarts << ", mode= LS -\n  used cols: " << _matrixV_RSLS.cols() << "\n  R_RS: " << _RSLSreusedTimeWindows << "\n"
                        << '\n';
    }

    //            ------------ RESTART ZERO ------------
  } else if (_imvjRestartType == MVQNAcceleration::RS_ZERO) {
    // drop all stored Wtil^q, Z^q matrices
    _WtilChunk.clear();
    _pseudoInverseChunk.clear();

    PRECICE_DEBUG("MVJ-RESTART, mode=Zero");

  } else if (_imvjRestartType == MVQNAcceleration::RS_SLIDE) {

    // re-compute Wtil -- compensate for dropping of Wtil_0 ond Z_0:
    //                    Wtil_q <-- Wtil_q +  Wtil^0 * (Z^0*V_q)
    for (int i = (int) _WtilChunk.size() - 1; i >= 1; i--) {

      int colsLSSystemBackThen = _pseudoInverseChunk.front().rows();
      PRECICE_ASSERT(colsLSSystemBackThen == _WtilChunk.front().cols(), colsLSSystemBackThen, _WtilChunk.front().cols());
      Eigen::MatrixXd ZV = Eigen::MatrixXd::Zero(colsLSSystemBackThen, _qrV.cols());
      // multiply: ZV := Z^q * V of size (m x m) with m=#cols, stored on each proc.
      _parMatrixOps->multiply(_pseudoInverseChunk.front(), _matrixV, ZV, colsLSSystemBackThen, getLSSystemRows(), _qrV.cols());
      // multiply: Wtil^0 * (Z_0*V)  dimensions: (n x m) * (m x m), fully local and embarrassingly parallel
      Eigen::MatrixXd tmp = Eigen::MatrixXd::Zero(_qrV.rows(), _qrV.cols());
      tmp                 = _WtilChunk.front() * ZV;
      _WtilChunk[i] += tmp;

      // drop oldest pair Wtil_0 and Z_0
      PRECICE_ASSERT(not _WtilChunk.empty());
      PRECICE_ASSERT(not _pseudoInverseChunk.empty())
      _WtilChunk.erase(_WtilChunk.begin());
      _pseudoInverseChunk.erase(_pseudoInverseChunk.begin());
    }

  } else if (_imvjRestartType == MVQNAcceleration::NO_RESTART) {
    PRECICE_ASSERT(false); // should not happen, in this case _imvjRestart=false
  } else {
    PRECICE_ASSERT(false);
  }
}

// ==================================================================================
void MVQNAcceleration::specializedIterationsConverged(
    DataMap &cplData)
{
  PRECICE_TRACE();

  // truncate V_RSLS and W_RSLS matrices according to _RSLSreusedTimeWindows
  if (_imvjRestartType == RS_LS) {
    if (_matrixCols_RSLS.front() == 0) { // Did only one iteration
      _matrixCols_RSLS.pop_front();
    }
    if (_RSLSreusedTimeWindows == 0) {
      _matrixV_RSLS.resize(0, 0);
      _matrixW_RSLS.resize(0, 0);
      _matrixCols_RSLS.clear();
    } else if ((int) _matrixCols_RSLS.size() > _RSLSreusedTimeWindows) {
      int toRemove = _matrixCols_RSLS.back();
      PRECICE_ASSERT(toRemove > 0, toRemove);
      if (_matrixV_RSLS.size() > 0) {
        PRECICE_ASSERT(_matrixV_RSLS.cols() > toRemove, _matrixV_RSLS.cols(), toRemove);
      }

      // remove columns
      for (int i = 0; i < toRemove; i++) {
        utils::removeColumnFromMatrix(_matrixV_RSLS, _matrixV_RSLS.cols() - 1);
        utils::removeColumnFromMatrix(_matrixW_RSLS, _matrixW_RSLS.cols() - 1);
      }
      _matrixCols_RSLS.pop_back();
    }
    _matrixCols_RSLS.push_front(0);
  }

  //_info2<<'\n';

  // if efficient update of imvj is enabled
  if (not _alwaysBuildJacobian || _imvjRestart) {
    // need to apply the preconditioner, as all data structures are reverted after
    // call to computeQNUpdate. Need to call this before the preconditioner is updated.

    // |= REBUILD QR-dec if needed     ============|
    // apply scaling to V, V' := P * V (only needed to reset the QR-dec of V)
    _preconditioner->apply(_matrixV);

    if (_preconditioner->requireNewQR()) {
      if (not(_filter == Acceleration::QR2FILTER)) { //for QR2 filter, there is no need to do this twice
        _qrV.reset(_matrixV, getLSSystemRows());
      }
      _preconditioner->newQRfulfilled();
    }
    // apply the configured filter to the LS system
    // as it changed in BaseQNAcceleration::iterationsConverged()
    BaseQNAcceleration::applyFilter();
    _preconditioner->revert(_matrixV);
    // |===================          ============|

    //              ------- RESTART/ JACOBIAN ASSEMBLY -------
    if (_imvjRestart) {

      // add the matrices Wtil and Z of the converged configuration to the storage containers
      Eigen::MatrixXd Z(_qrV.cols(), _qrV.rows());
      // compute pseudo inverse using QR factorization and back-substitution
      // also compensates for the scaling of V, i.e.,
      // reverts Z' = R^-1 * Q^T * P^-1 as Z := Z' * P
      pseudoInverse(Z);

      // push back unscaled pseudo Inverse, Wtil is also unscaled.
      // all objects in Wtil chunk and Z chunk are NOT PRECONDITIONED
      _WtilChunk.push_back(_Wtil);
      _pseudoInverseChunk.push_back(Z);

      /**
       *  Restart the IMVJ according to restart type
       */
      if ((int) _WtilChunk.size() >= _chunkSize + 1) {

        // < RESTART >
        _nbRestarts++;
        utils::Event  restartUpdate("IMVJRestart");
        restartIMVJ();
        restartUpdate.stop();
      }

      // only in imvj normal mode with efficient update:
    } else {

      // compute explicit representation of Jacobian
      buildJacobian();
    }

    /** in case of enforced initial relaxation, the matrices are cleared
     *  in case of pastTimeWindowsReused > 0, the columns in _Wtil are outdated, as the Jacobian changes, hence clear
     *  in case of pastTimeWindowsReused == 0 and no initial relaxation, pending deletion in performAcceleration
     */
    if (_timeWindowsReused > 0 || (_timeWindowsReused == 0 && _forceInitialRelaxation)) {
      //_Wtil.conservativeResize(0, 0);
      _resetLS = true;
    }
  }

  // only store Jacobian if imvj is in normal mode, i.e., the Jacobian is build
  if (not _imvjRestart) {
    // store inverse Jacobian from converged time window. NOT SCALED with preconditioner
    _oldInvJacobian = _invJacobian;
  }
}

// ==================================================================================
void MVQNAcceleration::removeMatrixColumn(
    int columnIndex)
{
  PRECICE_TRACE(columnIndex, _matrixV.cols());
  PRECICE_ASSERT(_matrixV.cols() > 1, _matrixV.cols());
  PRECICE_ASSERT(_Wtil.cols() > 1);

  // remove column from matrix _Wtil
  if (not _resetLS && not _alwaysBuildJacobian)
    utils::removeColumnFromMatrix(_Wtil, columnIndex);

  BaseQNAcceleration::removeMatrixColumn(columnIndex);
}

// ==================================================================================
void MVQNAcceleration::removeMatrixColumnRSLS(
    int columnIndex)
{
  PRECICE_TRACE(columnIndex, _matrixV_RSLS.cols());
  PRECICE_ASSERT(_matrixV_RSLS.cols() > 1);

  utils::removeColumnFromMatrix(_matrixV_RSLS, columnIndex);
  utils::removeColumnFromMatrix(_matrixW_RSLS, columnIndex);

  // Reduce column count
  std::deque<int>::iterator iter = _matrixCols_RSLS.begin();
  int                       cols = 0;
  while (iter != _matrixCols_RSLS.end()) {
    cols += *iter;
    if (cols > columnIndex) {
      PRECICE_ASSERT(*iter > 0);
      *iter -= 1;
      if (*iter == 0) {
        _matrixCols_RSLS.erase(iter);
      }
      break;
    }
    iter++;
  }
}

} // namespace acceleration
} // namespace precice

#endif<|MERGE_RESOLUTION|>--- conflicted
+++ resolved
@@ -553,11 +553,8 @@
     _preconditioner->apply(_pseudoInverseChunk.front(), true);
     // |===================                             ==|
 
-<<<<<<< HEAD
     PRECICE_DEBUG("MVJ-RESTART, mode=SVD. Rank of truncated SVD of Jacobian {}, new modes: {}, truncated modes: {} avg rank: {}", rankAfter, rankAfter - rankBefore, waste, _avgRank / _nbRestarts);
-=======
-    PRECICE_INFO("MVJ-RESTART, mode=SVD. Rank of truncated SVD of Jacobian " << rankAfter << ", new modes: " << rankAfter - rankBefore << ", truncated modes: " << waste << " avg rank: " << _avgRank / _nbRestarts);
->>>>>>> 4e4bf65a
+
     //double percentage = 100.0*used_storage/(double)theoreticalJ_storage;
     if (utils::MasterSlave::isMaster() || !utils::MasterSlave::isParallel()) {
       _infostringstream << " - MVJ-RESTART " << _nbRestarts << ", mode= SVD -\n  new modes: " << rankAfter - rankBefore << "\n  rank svd: " << rankAfter << "\n  avg rank: " << _avgRank / _nbRestarts << "\n  truncated modes: " << waste << "\n"
