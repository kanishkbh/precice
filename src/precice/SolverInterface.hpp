#pragma once

#include "MeshHandle.hpp"
#include "Constants.hpp"
#include <string>
#include <vector>
#include <set>
#include <memory>

/**
 * Pre-declarations.
 */
namespace precice {
  namespace impl {
    class SolverInterfaceImpl;
  }
<<<<<<< HEAD
}

// Forward declaration to friend the boost test struct
namespace PreciceTests {
  namespace Parallel {
    struct TestFinalize;
    struct TestMasterSlaveSetup;
    struct GlobalRBFPartitioning;
    struct LocalRBFPartitioning;
    struct TestQN;
    struct testDistributedCommunications;
    struct CouplingOnLine;
  }
  namespace Serial {
    struct TestExplicit;
    struct TestConfiguration;
    struct testExplicitWithSubcycling;
    struct testExplicitWithDataExchange;
    struct testExplicitWithDataInitialization;
    struct testExplicitWithBlockDataExchange;
    struct testExplicitWithSolverGeometry;
    struct testExplicitWithDisplacingGeometry;
    struct testExplicitWithDataScaling;
    struct testImplicit;
    struct testStationaryMappingWithSolverMesh;
    struct testBug;
    struct testThreeSolvers;
    struct testMultiCoupling;
    struct testMappingNearestProjection;
  }
  namespace Server {
    struct testCouplingModeWithOneServer;
    struct testCouplingModeParallelWithOneServer;
=======
  namespace testing {
      struct WhiteboxAccessor;
>>>>>>> bac8007d
  }
}

// ----------------------------------------------------------- CLASS DEFINITION

namespace precice {

/**
 * @brief Main Application Programming Interface of preCICE
 *
 * To adapt a solver to preCICE, follow the following main structure:
 *
 * -# Create an object of SolverInterface with SolverInterface()
 * -# Configure the object with SolverInterface::configure()
 * -# Initialize preCICE with SolverInterface::initialize()
 * -# Advance to the next (time)step with SolverInterface::advance()
 * -# Finalize preCICE with SolverInterface::finalize()
 *
 *  @note
 *  We use solver, simulation code, and participant as synonyms.
 *  The preferred name in the documentation is participant.
 */
class SolverInterface
{
public:

  ///@name Construction and Configuration
  ///@{

  /**
   * @param[in] participantName Name of the participant using the interface. Has to
   *        match the name given for a participant in the xml configuration file.
   * @param[in] solverProcessIndex If the solver code runs with several processes,
   *        each process using preCICE has to specify its index, which has to start
   *        from 0 and end with solverProcessSize - 1.
   * @param[in] solverProcessSize The number of solver processes using preCICE.
   */
  SolverInterface (
    const std::string& participantName,
    int                solverProcessIndex,
    int                solverProcessSize );

  ~SolverInterface();

  /**
   * @brief Configures preCICE from the given xml file.
   *
   * Only after the configuration a usable state of a SolverInterface
   * object is achieved. However, most of the functionalities in preCICE can be
   * used only after initialize() has been called. Some actions, e.g. specifying
   * the solvers interface mesh, have to be done before initialize is called.
   *
   * In configure, the following is done:
   * - The XML configuration for preCICE is parsed and all objects containing
   *   data are created, but not necessarily filled with data.
   * - Communication between master and slaves is established.
   *
   * @pre configure() has not yet been called
   *
   * @param[in] configurationFileName Name (with path) of the xml configuration file to be read.
   */
  void configure ( const std::string& configurationFileName );

  ///@}

  /// @name Steering Methods
  ///@{

  /**
   * @brief Fully initializes preCICE
   *
   * @pre configure() has been called successfully.
   * @pre initialize() has not yet bee called.
   *
   * @post Parallel communication to the coupling partner/s is setup.
   * @post Meshes are exchanged between coupling partners and the parallel partitions are created.
   * @post [Serial Coupling Scheme] If the solver is not starting the simulation, coupling data is received
   * from the coupling partner's first computation.
   *
   * @return Maximum length of first timestep to be computed by the solver.
   */
  double initialize();

  /**
   * @brief Initializes coupling data.
   *
   * The starting values for coupling data are zero by default.
   *
   * To provide custom values, first set the data using the Data Access methods and
   * call this method to finally exchange the data.
   *
   * \par Serial Coupling Scheme
   * Only the first participant has to call this method, the second participant
   * receives the values on calling initialize().
   *
   * \par Parallel Coupling Scheme
   * Values in both directions are exchanged.
   * Both participants need to call initializeData().
   *
   * @pre initialize() has been called successfully.
   * @pre The action WriteInitialData is required 
   * @pre advance() has not yet been called.
   * @pre finalize() has not yet been called.
   *
   * @post Initial coupling data was exchanged.
   *
   * @see isActionRequired  
   * @see precice::constants::actionWriteInitialData
   */
  void initializeData();

  /**
   * @brief Advances preCICE after the solver has computed one timestep.
   *
   * @param[in] computedTimestepLength Length of timestep used by the solver.
   *
   * @pre initialize() has been called successfully.
   * @pre The solver has computed one timestep.
   * @pre The solver has written all coupling data.
   * @pre finalize() has not yet been called.
   *
   * @post Coupling data values specified in the configuration are exchanged.
   * @post Coupling scheme state (computed time, computed timesteps, ...) is updated.
   * @post The coupling state is logged.
   * @post Configured data mapping schemes are applied.
   * @post [Second Participant] Configured post processing schemes are applied.
   * @post Meshes with data are exported to files if configured.
   *
   * @return Maximum length of next timestep to be computed by solver.
   */
  double advance ( double computedTimestepLength );

  /**
   * @brief Finalizes preCICE.
   *
   * @pre initialize() has been called successfully.
   *
   * @post Communication channels are closed.
   * @post Meshes and data are deallocated
   *
   * @see isCouplingOngoing()
   */
  void finalize();

  ///@}
  
  ///@name Status Queries
  ///@{

  /**
   * @brief Returns the number of spatial dimensions configured.
   *
   * @returns the configured dimension
   *
   * Currently, two and three dimensional problems can be solved using preCICE.
   * The dimension is specified in the XML configuration.
   *
   * @pre configure() has been called successfully.
   */
  int getDimensions() const;

  /**
   * @brief Checks if the coupled simulation is still ongoing.
   *
   * @returns whether the coupling is ongoing.
   *
   * A coupling is ongoing as long as
   * - the maximum number of timesteps has not been reached, and
   * - the final time has not been reached.
   *
   * @pre initialize() has been called successfully.
   *
   * @see advance()
   *
   * @note
   * The user should call finalize() after this function returns false.
   */
  bool isCouplingOngoing();

  /**
   * @brief Checks if new data to be read is available.
   *
   * @returns whether new data is available to be read.
   *
   * Data is classified to be new, if it has been received while calling
   * initialize() and before calling advance(), or in the last call of advance().
   * This is always true, if a participant does not make use of subcycling, i.e.
   * choosing smaller timesteps than the limits returned in intitialize() and
   * advance().
   *
   * @pre initialize() has been called successfully.
   *
   * @note
   * It is allowed to read data even if this function returns false.
   * This is not recommended due to performance reasons.
   * Use this function to prevent unnecessary reads.
   */
  bool isReadDataAvailable();

  /**
   * @brief Checks if new data has to be written before calling advance().
   *
   * @param[in] computedTimestepLength Length of timestep used by the solver.
   *
   * @return whether new data has to be written.
   *
   * This is always true, if a participant does not make use of subcycling, i.e.
   * choosing smaller timesteps than the limits returned in intitialize() and
   * advance().
   *
   * @pre initialize() has been called successfully.
   *
   * @note
   * It is allowed to write data even if this function returns false.
   * This is not recommended due to performance reasons.
   * Use this function to prevent unnecessary writes.
   */
  bool isWriteDataRequired ( double computedTimestepLength );

  /**
   * @brief Checks if the current coupling timestep is completed.
   *
   * @returns whether the timestep is complete.
   *
   * The following reasons require several solver time steps per coupling time
   * step:
   * - A solver chooses to perform subcycling.
   * - An implicit coupling timestep iteration is not yet converged.
   *
   * @pre initialize() has been called successfully.
   */
  bool isTimestepComplete();

  /**
   * @brief Returns whether the solver has to evaluate the surrogate model representation.
   *
   * @deprecated
   * Only necessary for deprecated manifold mapping.
   *
   * @returns whether the surrogate model has to be evaluated.
   *
   * @note
   * The solver may still have to evaluate the fine model representation.
   *
   * @see hasToEvaluateFineModel()
   */
  bool hasToEvaluateSurrogateModel();

  /**
   * @brief Checks if the solver has to evaluate the fine model representation.
   *
   * @deprecated
   * Only necessary for deprecated manifold mapping.
   *
   * @returns whether the fine model has to be evaluated.
   *
   * @note
   * The solver may still have to evaluate the surrogate model representation.
   *
   * @see hasToEvaluateSurrogateModel()
   */
  bool hasToEvaluateFineModel();

  ///@}

  ///@name Action Methods
  ///@{

  /**
   * @brief Checks if the provided action is required.
   *
   * @param[in] action the name of the action
   * @returns whether the action is required
   *
   * Some features of preCICE require a solver to perform specific actions, in
   * order to be in valid state for a coupled simulation. A solver is made
   * eligible to use those features, by querying for the required actions,
   * performing them on demand, and calling fulfilledAction() to signalize
   * preCICE the correct behavior of the solver.
   *
   * @see fulfilledAction()
   * @see cplscheme::constants
   */
  bool isActionRequired ( const std::string& action );

  /**
   * @brief Indicates preCICE that a required action has been fulfilled by a solver.
   *
   * @pre The solver fulfilled the specified action.
   *
   * @param[in] action the name of the action
   *
   * @see requireAction()
   * @see cplscheme::constants
   */
  void fulfilledAction ( const std::string& action );

  ///@}

  ///@name Mesh Access
  ///@anchor precice-mesh-access
  ///@{

  /*
   * @brief Resets mesh with given ID.
   *
   * Has to be called, everytime the positions for data to be mapped
   * changes. Only has an effect, if the mapping used is non-stationary and
   * non-incremental.
   */
//  void resetMesh ( int meshID );

  /**
   * @brief Checks if the mesh with given name is used by a solver.
   *
   * @param[in] meshName the name of the mesh
   * @returns whether the mesh is used.
   */
  bool hasMesh ( const std::string& meshName ) const;

  /**
   * @brief Returns the ID belonging to the mesh with given name.
   * 
   * @param[in] meshName the name of the mesh
   * @returns the id of the corresponding mesh
   */
  int getMeshID ( const std::string& meshName );

  /**
   * @brief Returns a id-set of all used meshes by this participant.
   *
   * @returns the set of ids.
   */
  std::set<int> getMeshIDs();

  /**
   * @brief Returns a handle to a created mesh.
   * 
   * @param[in] meshName the name of the mesh
   * @returns the handle to the mesh
   *
   * @see precice::MeshHandle
   */
  MeshHandle getMeshHandle ( const std::string& meshName );

  /**
   * @brief Creates a mesh vertex
   *
   * @param[in] meshID the id of the mesh to add the vertex to.
   * @param[in] position a pointer to the coordinates of the vertex.
   * @returns the id of the created vertex
   *
   * @pre initialize() has not yet been called
   * @pre count of available elements at position matches the configured dimension
   *
   * @see getDimensions()
   */
  int setMeshVertex (
    int           meshID,
    const double* position );

  /**
   * @brief Returns the number of vertices of a mesh.
   *
   * @param[in] meshID the id of the mesh
   * @returns the amount of the vertices of the mesh
   */
  int getMeshVertexSize(int meshID);

  /**
   * @brief Creates multiple mesh vertices
   *
   * @param[in] meshID the id of the mesh to add the vertices to.
   * @param[in] size Number of vertices to create
   * @param[in] positions a pointer to the coordinates of the vertices
   *            The 2D-format is (d0x, d0y, d1x, d1y, ..., dnx, dny)
   *            The 3D-format is (d0x, d0y, d0z, d1x, d1y, d1z, ..., dnx, dny, dnz)
   *
   * @param[out] ids The ids of the created vertices
   *
   * @pre initialize() has not yet been called
   * @pre count of available elements at positions matches the configured dimension * size
   * @pre count of available elements at ids matches size
   *
   * @see getDimensions()
   */
  void setMeshVertices (
    int           meshID,
    int           size,
    const double* positions,
    int*          ids );

  /**
   * @brief Get vertex positions for multiple vertex ids from a given mesh
   *
   * @param[in] meshID the id of the mesh to read the vertices from.
   * @param[in] size Number of vertices to lookup
   * @param[in] ids The ids of the vertices to lookup
   * @param[out] positions a pointer to memory to write the coordinates to
   *            The 2D-format is (d0x, d0y, d1x, d1y, ..., dnx, dny)
   *            The 3D-format is (d0x, d0y, d0z, d1x, d1y, d1z, ..., dnx, dny, dnz)
   *
   * @pre count of available elements at positions matches the configured dimension * size
   * @pre count of available elements at ids matches size
   *
   * @see getDimensions()
   */
  void getMeshVertices (
    int        meshID,
    int        size,
    const int* ids,
    double*    positions );

  /**
   * @brief Gets mesh vertex IDs from positions.
   *
   * @param[in] meshID ID of the mesh to retrieve positions from
   * @param[in] size Number of vertices to lookup.
   * @param[in] positions Positions to find ids for.
   *            The 2D-format is (d0x, d0y, d1x, d1y, ..., dnx, dny)
   *            The 3D-format is (d0x, d0y, d0z, d1x, d1y, d1z, ..., dnx, dny, dnz)
   * @param[out] ids IDs corresponding to positions.
   *
   * @pre count of available elements at positions matches the configured dimension * size
   * @pre count of available elements at ids matches size
   *
   * @note prefer to reuse the IDs returned from calls to setMeshVertex() and setMeshVertices().
   */
  void getMeshVertexIDsFromPositions (
    int           meshID,
    int           size,
    const double* positions,
    int*          ids );

  /**
   * @brief Sets mesh edge from vertex IDs, returns edge ID.
   *
   * @param[in] meshID ID of the mesh to add the edge to
   * @param[in] firstVertexID ID of the first vertex of the edge
   * @param[in] secondVertexID ID of the second vertex of the edge
   *
   * @return the ID of the edge
   *
   * @pre vertices with firstVertexID and secondVertexID were added to the mesh with the ID meshID
   */
  int setMeshEdge (
    int meshID,
    int firstVertexID,
    int secondVertexID );

  /**
   * @brief Sets mesh triangle from edge IDs
   *
   * @param[in] meshID ID of the mesh to add the triangle to
   * @param[in] firstEdgeID ID of the first edge of the triangle
   * @param[in] secondEdgeID ID of the second edge of the triangle
   * @param[in] thirdEdgeID ID of the third edge of the triangle
   *
   * @pre edges with firstEdgeID, secondEdgeID, and thirdEdgeID were added to the mesh with the ID meshID
   */
  void setMeshTriangle (
    int meshID,
    int firstEdgeID,
    int secondEdgeID,
    int thirdEdgeID );

  /**
   * @brief Sets mesh triangle from vertex IDs.
   *
   * @warning
   * This routine is supposed to be used, when no edge information is available
   * per se. Edges are created on the fly within preCICE. This routine is
   * significantly slower than the one using edge IDs, since it needs to check,
   * whether an edge is created already or not.
   * 
   * @param[in] meshID ID of the mesh to add the triangle to
   * @param[in] firstVertexID ID of the first vertex of the triangle
   * @param[in] secondVertexID ID of the second vertex of the triangle
   * @param[in] thirdVertexID ID of the third vertex of the triangle
   *
   * @pre edges with firstVertexID, secondVertexID, and thirdVertexID were added to the mesh with the ID meshID
   */
  void setMeshTriangleWithEdges (
    int meshID,
    int firstVertexID,
    int secondVertexID,
    int thirdVertexID );

  /**
   * @brief Sets mesh Quad from edge IDs.
   *
   * @param[in] meshID ID of the mesh to add the Quad to
   * @param[in] firstEdgeID ID of the first edge of the Quad
   * @param[in] secondEdgeID ID of the second edge of the Quad
   * @param[in] thirdEdgeID ID of the third edge of the Quad
   * @param[in] fourthEdgeID ID of the forth edge of the Quad
   *
   * @pre edges with firstEdgeID, secondEdgeID, thirdEdgeID, and fourthEdgeID were added to the mesh with the ID meshID
   *
   * @warning Quads are not fully implemented yet.
   */
  void setMeshQuad (
    int meshID,
    int firstEdgeID,
    int secondEdgeID,
    int thirdEdgeID,
    int fourthEdgeID );

  /**
   * @brief Sets surface mesh quadrangle from vertex IDs.
   *
   * @warning
   * This routine is supposed to be used, when no edge information is available
   * per se. Edges are created on the fly within preCICE. This routine is
   * significantly slower than the one using edge IDs, since it needs to check,
   * whether an edge is created already or not.
   * 
   * @param[in] meshID ID of the mesh to add the Quad to
   * @param[in] firstVertexID ID of the first vertex of the Quad
   * @param[in] secondVertexID ID of the second vertex of the Quad
   * @param[in] thirdVertexID ID of the third vertex of the Quad
   * @param[in] fourthVertexID ID of the fourth vertex of the Quad
   *
   * @pre edges with firstVertexID, secondVertexID, thirdVertexID, and fourthVertexID were added to the mesh with the ID meshID
   *
   */
  void setMeshQuadWithEdges (
    int meshID,
    int firstVertexID,
    int secondVertexID,
    int thirdVertexID,
    int fourthVertexID );

  ///@}

  ///@name Data Access
  ///@{

  /**
   * @brief Checks if the data with given name is used by a solver and mesh.
   *
   * @param[in] dataName the name of the data
   * @param[in] meshID the id of the associated mesh
   * @returns whether the mesh is used.
   */
  bool hasData ( const std::string& dataName, int meshID ) const;

  /**
   * @brief Returns the ID of the data associated with the given name and mesh.
   * 
   * @param[in] dataName the name of the data
   * @param[in] meshID the id of the associated mesh
   *
   * @returns the id of the corresponding data
   */
  int getDataID ( const std::string& dataName, int meshID );

  /**
   * @brief Computes and maps all read data mapped to the mesh with given ID.
   *
   * This is an explicit request to map read data to the Mesh associated with toMeshID.
   * It also computes the mapping if necessary.
   *
   * @pre A mapping to toMeshID was configured.
   */
  void mapReadDataTo ( int toMeshID );

  /**
   * @brief Computes and maps all write data mapped from the mesh with given ID.
   *
   * This is an explicit request to map write data from the Mesh associated with fromMeshID.
   * It also computes the mapping if necessary.
   *
   * @pre A mapping from fromMeshID was configured.
   */
  void mapWriteDataFrom ( int fromMeshID );

  /**
   * @brief Writes vector data given as block.
   *
   * This function writes values of specified vertices to a dataID.
   * Values are provided as a block of continuous memory.
   * valueIndices contains the indices of the vertices
   *
   * The 2D-format of values is (d0x, d0y, d1x, d1y, ..., dnx, dny)
   * The 3D-format of values is (d0x, d0y, d0z, d1x, d1y, d1z, ..., dnx, dny, dnz)
   *
   * @param[in] dataID ID to write to.
   * @param[in] size Number n of vertices.
   * @param[in] valueIndices Indices of the vertices.
   * @param[in] values pointer to the vector values.
   *
   * @pre count of available elements at values matches the configured dimension * size
   * @pre count of available elements at valueIndices matches the given size
   * @pre initialize() has been called
   *
   * @see SolverInterface::setMeshVertex()
   */
  void writeBlockVectorData (
    int           dataID,
    int           size,
    const int*    valueIndices,
    const double* values );

  /**
   * @brief Writes vector data to a vertex
   *
   * This function writes a value of a specified vertex to a dataID.
   * Values are provided as a block of continuous memory.
   *
   * The 2D-format of value is (x, y)
   * The 3D-format of value is (x, y, z)
   *
   * @param[in] dataID ID to write to.
   * @param[in] valueIndex Index of the vertex.
   * @param[in] value pointer to the vector value.
   *
   * @pre count of available elements at value matches the configured dimension
   * @pre initialize() has been called
   *
   * @see SolverInterface::setMeshVertex()
   */
  void writeVectorData (
    int           dataID,
    int           valueIndex,
    const double* value );


  /**
   * @brief Writes scalar data given as block.
   *
   * This function writes values of specified vertices to a dataID.
   * Values are provided as a block of continuous memory.
   * valueIndices contains the indices of the vertices
   *
   * @param[in] dataID ID to write to.
   * @param[in] size Number n of vertices.
   * @param[in] valueIndices Indices of the vertices.
   * @param[in] values pointer to the values.
   *
   * @pre count of available elements at values matches the given size
   * @pre count of available elements at valueIndices matches the given size
   * @pre initialize() has been called
   *
   * @see SolverInterface::setMeshVertex()
   */
  void writeBlockScalarData (
    int           dataID,
    int           size,
    const int*    valueIndices,
    const double* values );

  /**
   * @brief Writes scalar data to a vertex
   *
   * This function writes a value of a specified vertex to a dataID.
   *
   * @param[in] dataID ID to write to.
   * @param[in] valueIndex Index of the vertex.
   * @param[in] value the value to write.
   *
   * @pre initialize() has been called
   *
   * @see SolverInterface::setMeshVertex()
   */
  void writeScalarData (
    int    dataID,
    int    valueIndex,
    double value );

  /**
   * @brief Reads vector data into a provided block.
   *
   * This function reads values of specified vertices from a dataID.
   * Values are read into a block of continuous memory.
   * valueIndices contains the indices of the vertices.
   *
   * The 2D-format of values is (d0x, d0y, d1x, d1y, ..., dnx, dny)
   * The 3D-format of values is (d0x, d0y, d0z, d1x, d1y, d1z, ..., dnx, dny, dnz)
   *
   * @param[in] dataID ID to read from.
   * @param[in] size Number n of vertices.
   * @param[in] valueIndices Indices of the vertices.
   * @param[out] values pointer to read destination.
   *
   * @pre count of available elements at values matches the configured dimension * size
   * @pre count of available elements at valueIndices matches the given size
   * @pre initialize() has been called
   *
   * @post values contain the read data as specified in the above format.
   *
   * @see SolverInterface::setMeshVertex()
   */
  void readBlockVectorData (
    int        dataID,
    int        size,
    const int* valueIndices,
    double*    values );

  /**
   * @brief Reads vector data form a vertex
   *
   * This function reads a value of a specified vertex from a dataID.
   * Values are provided as a block of continuous memory.
   *
   * The 2D-format of value is (x, y)
   * The 3D-format of value is (x, y, z)
   *
   * @param[in] dataID ID to read from.
   * @param[in] valueIndex Index of the vertex.
   * @param[out] value pointer to the vector value.
   *
   * @pre count of available elements at value matches the configured dimension
   * @pre initialize() has been called
   *
   * @post value contains the read data as specified in the above format.
   *
   * @see SolverInterface::setMeshVertex()
   */
  void readVectorData (
    int     dataID,
    int     valueIndex,
    double* value );

  /**
   * @brief Reads scalar data as a block.
   *
   * This function reads values of specified vertices from a dataID.
   * Values are provided as a block of continuous memory.
   * valueIndices contains the indices of the vertices.
   *
   * @param[in] dataID ID to read from.
   * @param[in] size Number n of vertices.
   * @param[in] valueIndices Indices of the vertices.
   * @param[out] values pointer to the read destination.
   *
   * @pre count of available elements at values matches the given size
   * @pre count of available elements at valueIndices matches the given size
   * @pre initialize() has been called
   *
   * @post values contains the read data.
   *
   * @see SolverInterface::setMeshVertex()
   */
  void readBlockScalarData (
    int        dataID,
    int        size,
    const int* valueIndices,
    double*    values );

  /**
   * @brief Reads scalar data of a vertex.
   *
   * This function reads a value of a specified vertex from a dataID.
   *
   * @param[in] dataID ID to read from.
   * @param[in] valueIndex Index of the vertex.
   * @param[out] value read destination of the value.
   *
   * @pre initialize() has been called
   *
   * @post value contains the read data.
   *
   * @see SolverInterface::setMeshVertex()
   */
  void readScalarData (
    int     dataID,
    int     valueIndex,
    double& value );

  ///@}

private:

  /// Pointer to implementation of SolverInterface.
  std::unique_ptr<impl::SolverInterfaceImpl> _impl;

  /// Disable copy construction by making copy constructor private.
  SolverInterface ( const SolverInterface& copy );

  /// Disable assignment construction by making assign. constructor private.
  SolverInterface& operator= ( const SolverInterface& assign );

  // @brief To allow white box tests.
<<<<<<< HEAD
  friend struct PreciceTests::Parallel::TestFinalize;
  friend struct PreciceTests::Parallel::TestMasterSlaveSetup;
  friend struct PreciceTests::Parallel::GlobalRBFPartitioning;
  friend struct PreciceTests::Parallel::LocalRBFPartitioning;
  friend struct PreciceTests::Parallel::TestQN;
  friend struct PreciceTests::Parallel::testDistributedCommunications;
  friend struct PreciceTests::Parallel::CouplingOnLine;
  friend struct PreciceTests::Serial::TestExplicit;
  friend struct PreciceTests::Serial::TestConfiguration;
  friend struct PreciceTests::Serial::testExplicitWithSubcycling;
  friend struct PreciceTests::Serial::testExplicitWithDataExchange;
  friend struct PreciceTests::Serial::testExplicitWithDataInitialization;
  friend struct PreciceTests::Serial::testExplicitWithBlockDataExchange;
  friend struct PreciceTests::Serial::testExplicitWithSolverGeometry;
  friend struct PreciceTests::Serial::testExplicitWithDisplacingGeometry;
  friend struct PreciceTests::Serial::testExplicitWithDataScaling;
  friend struct PreciceTests::Serial::testImplicit;
  friend struct PreciceTests::Serial::testStationaryMappingWithSolverMesh;
  friend struct PreciceTests::Serial::testBug;
  friend struct PreciceTests::Serial::testThreeSolvers;
  friend struct PreciceTests::Serial::testMultiCoupling;
  friend struct PreciceTests::Serial::testMappingNearestProjection;
  friend struct PreciceTests::Server::testCouplingModeWithOneServer;
  friend struct PreciceTests::Server::testCouplingModeParallelWithOneServer;

=======
  friend struct testing::WhiteboxAccessor;
>>>>>>> bac8007d
};

} // namespace precice<|MERGE_RESOLUTION|>--- conflicted
+++ resolved
@@ -14,44 +14,8 @@
   namespace impl {
     class SolverInterfaceImpl;
   }
-<<<<<<< HEAD
-}
-
-// Forward declaration to friend the boost test struct
-namespace PreciceTests {
-  namespace Parallel {
-    struct TestFinalize;
-    struct TestMasterSlaveSetup;
-    struct GlobalRBFPartitioning;
-    struct LocalRBFPartitioning;
-    struct TestQN;
-    struct testDistributedCommunications;
-    struct CouplingOnLine;
-  }
-  namespace Serial {
-    struct TestExplicit;
-    struct TestConfiguration;
-    struct testExplicitWithSubcycling;
-    struct testExplicitWithDataExchange;
-    struct testExplicitWithDataInitialization;
-    struct testExplicitWithBlockDataExchange;
-    struct testExplicitWithSolverGeometry;
-    struct testExplicitWithDisplacingGeometry;
-    struct testExplicitWithDataScaling;
-    struct testImplicit;
-    struct testStationaryMappingWithSolverMesh;
-    struct testBug;
-    struct testThreeSolvers;
-    struct testMultiCoupling;
-    struct testMappingNearestProjection;
-  }
-  namespace Server {
-    struct testCouplingModeWithOneServer;
-    struct testCouplingModeParallelWithOneServer;
-=======
   namespace testing {
       struct WhiteboxAccessor;
->>>>>>> bac8007d
   }
 }
 
@@ -836,35 +800,7 @@
   SolverInterface& operator= ( const SolverInterface& assign );
 
   // @brief To allow white box tests.
-<<<<<<< HEAD
-  friend struct PreciceTests::Parallel::TestFinalize;
-  friend struct PreciceTests::Parallel::TestMasterSlaveSetup;
-  friend struct PreciceTests::Parallel::GlobalRBFPartitioning;
-  friend struct PreciceTests::Parallel::LocalRBFPartitioning;
-  friend struct PreciceTests::Parallel::TestQN;
-  friend struct PreciceTests::Parallel::testDistributedCommunications;
-  friend struct PreciceTests::Parallel::CouplingOnLine;
-  friend struct PreciceTests::Serial::TestExplicit;
-  friend struct PreciceTests::Serial::TestConfiguration;
-  friend struct PreciceTests::Serial::testExplicitWithSubcycling;
-  friend struct PreciceTests::Serial::testExplicitWithDataExchange;
-  friend struct PreciceTests::Serial::testExplicitWithDataInitialization;
-  friend struct PreciceTests::Serial::testExplicitWithBlockDataExchange;
-  friend struct PreciceTests::Serial::testExplicitWithSolverGeometry;
-  friend struct PreciceTests::Serial::testExplicitWithDisplacingGeometry;
-  friend struct PreciceTests::Serial::testExplicitWithDataScaling;
-  friend struct PreciceTests::Serial::testImplicit;
-  friend struct PreciceTests::Serial::testStationaryMappingWithSolverMesh;
-  friend struct PreciceTests::Serial::testBug;
-  friend struct PreciceTests::Serial::testThreeSolvers;
-  friend struct PreciceTests::Serial::testMultiCoupling;
-  friend struct PreciceTests::Serial::testMappingNearestProjection;
-  friend struct PreciceTests::Server::testCouplingModeWithOneServer;
-  friend struct PreciceTests::Server::testCouplingModeParallelWithOneServer;
-
-=======
   friend struct testing::WhiteboxAccessor;
->>>>>>> bac8007d
 };
 
 } // namespace precice