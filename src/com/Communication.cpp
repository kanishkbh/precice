--- conflicted
+++ resolved
@@ -76,12 +76,8 @@
   std::vector<Request::SharedPointer> requests;
 
   requests.reserve(getRemoteCommunicatorSize());
-<<<<<<< HEAD
-  for (int rank = 0; rank < getRemoteCommunicatorSize(); ++rank) {
-=======
 
   for (size_t rank = 0; rank < getRemoteCommunicatorSize(); ++rank) {
->>>>>>> 5db0f876
     auto request = aSend(itemsToSend, size, rank + _rankOffset);
 
     requests.push_back(request);
