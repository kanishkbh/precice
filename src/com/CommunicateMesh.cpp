// Copyright (C) 2011 Technische Universitaet Muenchen
// This file is part of the preCICE project. For conditions of distribution and
// use, please see the license notice at http://www5.in.tum.de/wiki/index.php/PreCICE_License
<<<<<<< HEAD
#include "CommunicateMesh.hpp"
#include "Communication.hpp"
#include "mesh/Mesh.hpp"
#include "mesh/Vertex.hpp"
#include "mesh/Edge.hpp"
#include "mesh/Triangle.hpp"
#include "utils/Globals.hpp"
#include "utils/Dimensions.hpp"
#include <map>
#include <vector>

namespace precice {
namespace com {

tarch::logging::Log CommunicateMesh:: _log ( "precice::com::CommunicateMesh" );

CommunicateMesh:: CommunicateMesh
(
  com::PtrCommunication communication )
:
  _communication ( communication )
{}
=======
#include "CommunicateMesh.hpp"
#include "Communication.hpp"
#include "mesh/Mesh.hpp"
#include "mesh/Vertex.hpp"
#include "mesh/Edge.hpp"
#include "mesh/Triangle.hpp"
#include "utils/Globals.hpp"
#include "utils/Dimensions.hpp"
#include <map>

namespace precice {
namespace com {

tarch::logging::Log CommunicateMesh:: _log ( "precice::com::CommunicateMesh" );

CommunicateMesh:: CommunicateMesh
(
  com::PtrCommunication communication )
:
  _communication ( communication )
{}
>>>>>>> 6a9e5db0

void CommunicateMesh:: sendMesh
(
  const mesh::Mesh& mesh,
  int               rankReceiver )
{
  preciceTrace2 ( "sendGeometry()", mesh.getName(), rankReceiver );
  using tarch::la::raw;
  int dim = mesh.getDimensions();
<<<<<<< HEAD

  int numberOfVertices = mesh.vertices().size();
  _communication->send ( numberOfVertices, rankReceiver );
  if(numberOfVertices>0){
    double itemsToSend[numberOfVertices*dim];
    for(int i=0;i<numberOfVertices;i++){
      for(int d=0;d<dim;d++){
        itemsToSend[i*dim+d] = mesh.vertices()[i].getCoords()[d];
      }
    }
    _communication->send(itemsToSend,numberOfVertices*dim,rankReceiver);
  }

  int numberOfEdges = mesh.edges().size();
  _communication->send ( numberOfEdges, rankReceiver );
  if(numberOfEdges>0){
    //we need to send the vertexIDs first such that the right edges can be created later
    //contrary to the normal sendMesh, this variant must also work for adding delta meshes
    int vertexIDs[numberOfVertices];
    for(int i=0;i<numberOfVertices;i++){
      vertexIDs[i] = mesh.vertices()[i].getID();
    }
    _communication->send(vertexIDs,numberOfVertices,rankReceiver);

    int edgeIDs[numberOfEdges*2];
    for(int i=0;i<numberOfEdges;i++){
      edgeIDs[i*2] = mesh.edges()[i].vertex(0).getID();
      edgeIDs[i*2+1] = mesh.edges()[i].vertex(1).getID();
    }
    _communication->send(edgeIDs,numberOfEdges*2,rankReceiver);
  }

  if ( dim == 3 ) {
    int numberOfTriangles = mesh.triangles().size();
    _communication->send ( numberOfTriangles, rankReceiver );
    if(numberOfTriangles>0){
      //we need to send the edgeIDs first such that the right edges can be created later
      //contrary to the normal sendMesh, this variant must also work for adding delta meshes
      int edgeIDs[numberOfEdges];
      for(int i=0;i<numberOfEdges;i++){
        edgeIDs[i] = mesh.edges()[i].getID();
      }
      _communication->send(edgeIDs,numberOfEdges,rankReceiver);

      int triangleIDs[numberOfTriangles*3];
      for(int i=0;i<numberOfTriangles;i++){
        triangleIDs[i*3] = mesh.triangles()[i].edge(0).getID();
        triangleIDs[i*3+1] = mesh.triangles()[i].edge(1).getID();
        triangleIDs[i*3+2] = mesh.triangles()[i].edge(2).getID();
      }
      _communication->send(triangleIDs,numberOfTriangles*3,rankReceiver);
    }
  }
=======
  _communication->startSendPackage ( rankReceiver );
  _communication->send ( (int)mesh.vertices().size(), rankReceiver );
  utils::DynVector coord(dim);
  for (const mesh::Vertex& vertex : mesh.vertices()) {
    coord = vertex.getCoords();
    _communication->send (raw(coord), dim, rankReceiver);
  }
  _communication->send ( (int)mesh.edges().size(), rankReceiver );
  for (const mesh::Edge& edge : mesh.edges()) {
    _communication->send ( edge.vertex(0).getID(), rankReceiver);
    _communication->send ( edge.vertex(1).getID(), rankReceiver);
  }
  if ( dim == 3 ) {
    _communication->send ( (int)mesh.triangles().size(), rankReceiver );
    for (const mesh::Triangle& triangle : mesh.triangles()) {
      _communication->send ( triangle.edge(0).getID(), rankReceiver );
      _communication->send ( triangle.edge(1).getID(), rankReceiver );
      _communication->send ( triangle.edge(2).getID(), rankReceiver );
    }
  }
  _communication->finishSendPackage ();
>>>>>>> 6a9e5db0
}

void CommunicateMesh:: receiveMesh
(
  mesh::Mesh& mesh,
  int         rankSender )
{
  preciceTrace2 ( "receiveMesh()", mesh.getName(), rankSender );
  using tarch::la::raw;
  int dim = mesh.getDimensions();
<<<<<<< HEAD

  std::vector<mesh::Vertex*> vertices;
  std::map<int, mesh::Vertex*> vertexMap;
  int numberOfVertices = 0;
  _communication->receive ( numberOfVertices, rankSender);

  if(numberOfVertices>0){
    double vertexCoords[numberOfVertices*dim];
    _communication->receive(vertexCoords,numberOfVertices*dim,rankSender);
    for ( int i=0; i < numberOfVertices; i++ ){
      utils::DynVector coords(dim);
      for ( int d=0; d < dim; d++){
        coords[d] = vertexCoords[i*dim+d];
      }
      mesh::Vertex& v = mesh.createVertex ( coords );
      assertion1 ( v.getID() >= 0, v.getID() );
      vertices.push_back(&v);
    }
  }

  int numberOfEdges = 0;
  std::vector<mesh::Edge*> edges;
  _communication->receive ( numberOfEdges, rankSender);
  if(numberOfEdges>0){
    int vertexIDs[numberOfVertices];
    _communication->receive(vertexIDs,numberOfVertices,rankSender);
    for( int i=0; i < numberOfVertices; i++){
      vertexMap[vertexIDs[i]] = vertices[i];
    }

    int edgeIDs[numberOfEdges];
    _communication->receive(edgeIDs,numberOfEdges*2,rankSender);
    for( int i=0; i < numberOfEdges; i++){
      assertion ( vertexMap.find(edgeIDs[i*2]) != vertexMap.end() );
      assertion ( vertexMap.find(edgeIDs[i*2+1]) != vertexMap.end() );
      assertion ( edgeIDs[i*2] != edgeIDs[i*2+1] );
      mesh::Edge& e = mesh.createEdge ( *vertexMap[edgeIDs[i*2]], *vertexMap[edgeIDs[i*2+1]] );
      edges.push_back(&e);
    }
  }

  if ( dim == 3 ){
    int numberOfTriangles = 0;
    _communication->receive ( numberOfTriangles, rankSender );
    if (numberOfTriangles > 0){
      assertion ( (edges.size() > 0) || (numberOfTriangles == 0) );
      int edgeIDs[numberOfEdges];
      _communication->receive(edgeIDs,numberOfEdges,rankSender);
      std::map<int,mesh::Edge*> edgeMap;
      for( int i=0; i < numberOfEdges; i++){
        edgeMap[edgeIDs[i]] = edges[i];
      }

      int triangleIDs[numberOfTriangles];
      _communication->receive(triangleIDs,numberOfTriangles*3,rankSender);

      for( int i=0; i < numberOfTriangles; i++){
        assertion ( edgeMap.find(triangleIDs[i*3]) != edgeMap.end() );
        assertion ( edgeMap.find(triangleIDs[i*3+1]) != edgeMap.end() );
        assertion ( edgeMap.find(triangleIDs[i*3+2]) != edgeMap.end() );
        assertion ( triangleIDs[i*3] != triangleIDs[i*3+1] );
        assertion ( triangleIDs[i*3+1] != triangleIDs[i*3+2] );
        assertion ( triangleIDs[i*3+2] != triangleIDs[i*3] );
        mesh.createTriangle ( *edgeMap[triangleIDs[i*3]], *edgeMap[triangleIDs[i*3+1]], *edgeMap[triangleIDs[i*3+2]] );
      }
    }
  }
=======
  std::map<int, mesh::Vertex*> vertexMap;
  int vertexCount;
  _communication->startReceivePackage ( rankSender );
  _communication->receive ( vertexCount, rankSender);
  utils::DynVector coords(dim);
  for ( int i=0; i < vertexCount; i++ ){
    _communication->receive ( raw(coords), dim, rankSender );
    mesh::Vertex& v = mesh.createVertex ( coords );
    assertion1 ( v.getID() >= 0, v.getID() );
    vertexMap[v.getID()] = &v;
  }
  std::map<int,mesh::Edge*> edgeMap; // only used in 3D
  int edgeCount;
  _communication->receive ( edgeCount, rankSender );
  for ( int i=0; i < edgeCount; i++ ){
    int vertexIndex1 = -1;
    int vertexIndex2 = -1;
    _communication->receive ( vertexIndex1, rankSender );
    _communication->receive ( vertexIndex2, rankSender );

    assertion ( vertexMap.find(vertexIndex1) != vertexMap.end() );
    assertion ( vertexMap.find(vertexIndex2) != vertexMap.end() );
    assertion1 ( vertexIndex1 != vertexIndex2, vertexIndex1 );

    if ( dim == 2 ){
      mesh.createEdge ( *vertexMap[vertexIndex1], *vertexMap[vertexIndex2] );
    }
    else {
      assertion1 ( dim == 3, dim );
      mesh::Edge & e = mesh.createEdge (
          *vertexMap[vertexIndex1], *vertexMap[vertexIndex2] );
      assertion1 ( e.getID() >= 0, e.getID() );
      edgeMap[e.getID()] = &e;
    }
  }
  if ( dim == 3 ){
    int triangleCount = 0;
    assertion ( (edgeMap.size() > 0) || (triangleCount == 0) );
    _communication->receive ( triangleCount, rankSender );
    for ( int i=0; i < triangleCount; i++ ) {
      int index1 = -1;
      int index2 = -1;
      int index3 = -1;
      _communication->receive ( index1, rankSender );
      _communication->receive ( index2, rankSender );
      _communication->receive ( index3, rankSender );

      assertion ( edgeMap.find(index1) != edgeMap.end() );
      assertion ( edgeMap.find(index2) != edgeMap.end() );
      assertion ( edgeMap.find(index3) != edgeMap.end() );
      assertion ( index1 != index2 );
      assertion ( index2 != index3 );
      assertion ( index3 != index1 );

      mesh.createTriangle ( *edgeMap[index1], *edgeMap[index2], *edgeMap[index3] );
    }
  }
  _communication->finishReceivePackage ();
>>>>>>> 6a9e5db0
}

void CommunicateMesh:: sendBoundingBox (
  const mesh::Mesh::BoundingBox & bb,
  int                rankReceiver ){
  preciceTrace1 ( "sendBoundingBox()", rankReceiver );
  int dim = bb.size();
  for(int d=0; d<dim; d++){
    _communication->send(bb[d].first, rankReceiver);
    _communication->send(bb[d].second, rankReceiver);
  }
}

void CommunicateMesh:: receiveBoundingBox (
  mesh::Mesh::BoundingBox & bb,
  int          rankSender ){
  preciceTrace1 ( "receiveBoundingBox()", rankSender );
  int dim = bb.size();
  for(int d=0; d<dim; d++){
    _communication->receive(bb[d].first, rankSender);
    _communication->receive(bb[d].second, rankSender);
  }
}

}} // namespace precice, com<|MERGE_RESOLUTION|>--- conflicted
+++ resolved
@@ -1,7 +1,6 @@
 // Copyright (C) 2011 Technische Universitaet Muenchen
 // This file is part of the preCICE project. For conditions of distribution and
 // use, please see the license notice at http://www5.in.tum.de/wiki/index.php/PreCICE_License
-<<<<<<< HEAD
 #include "CommunicateMesh.hpp"
 #include "Communication.hpp"
 #include "mesh/Mesh.hpp"
@@ -24,29 +23,6 @@
 :
   _communication ( communication )
 {}
-=======
-#include "CommunicateMesh.hpp"
-#include "Communication.hpp"
-#include "mesh/Mesh.hpp"
-#include "mesh/Vertex.hpp"
-#include "mesh/Edge.hpp"
-#include "mesh/Triangle.hpp"
-#include "utils/Globals.hpp"
-#include "utils/Dimensions.hpp"
-#include <map>
-
-namespace precice {
-namespace com {
-
-tarch::logging::Log CommunicateMesh:: _log ( "precice::com::CommunicateMesh" );
-
-CommunicateMesh:: CommunicateMesh
-(
-  com::PtrCommunication communication )
-:
-  _communication ( communication )
-{}
->>>>>>> 6a9e5db0
 
 void CommunicateMesh:: sendMesh
 (
@@ -56,7 +32,6 @@
   preciceTrace2 ( "sendGeometry()", mesh.getName(), rankReceiver );
   using tarch::la::raw;
   int dim = mesh.getDimensions();
-<<<<<<< HEAD
 
   int numberOfVertices = mesh.vertices().size();
   _communication->send ( numberOfVertices, rankReceiver );
@@ -110,29 +85,6 @@
       _communication->send(triangleIDs,numberOfTriangles*3,rankReceiver);
     }
   }
-=======
-  _communication->startSendPackage ( rankReceiver );
-  _communication->send ( (int)mesh.vertices().size(), rankReceiver );
-  utils::DynVector coord(dim);
-  for (const mesh::Vertex& vertex : mesh.vertices()) {
-    coord = vertex.getCoords();
-    _communication->send (raw(coord), dim, rankReceiver);
-  }
-  _communication->send ( (int)mesh.edges().size(), rankReceiver );
-  for (const mesh::Edge& edge : mesh.edges()) {
-    _communication->send ( edge.vertex(0).getID(), rankReceiver);
-    _communication->send ( edge.vertex(1).getID(), rankReceiver);
-  }
-  if ( dim == 3 ) {
-    _communication->send ( (int)mesh.triangles().size(), rankReceiver );
-    for (const mesh::Triangle& triangle : mesh.triangles()) {
-      _communication->send ( triangle.edge(0).getID(), rankReceiver );
-      _communication->send ( triangle.edge(1).getID(), rankReceiver );
-      _communication->send ( triangle.edge(2).getID(), rankReceiver );
-    }
-  }
-  _communication->finishSendPackage ();
->>>>>>> 6a9e5db0
 }
 
 void CommunicateMesh:: receiveMesh
@@ -143,7 +95,6 @@
   preciceTrace2 ( "receiveMesh()", mesh.getName(), rankSender );
   using tarch::la::raw;
   int dim = mesh.getDimensions();
-<<<<<<< HEAD
 
   std::vector<mesh::Vertex*> vertices;
   std::map<int, mesh::Vertex*> vertexMap;
@@ -211,66 +162,6 @@
       }
     }
   }
-=======
-  std::map<int, mesh::Vertex*> vertexMap;
-  int vertexCount;
-  _communication->startReceivePackage ( rankSender );
-  _communication->receive ( vertexCount, rankSender);
-  utils::DynVector coords(dim);
-  for ( int i=0; i < vertexCount; i++ ){
-    _communication->receive ( raw(coords), dim, rankSender );
-    mesh::Vertex& v = mesh.createVertex ( coords );
-    assertion1 ( v.getID() >= 0, v.getID() );
-    vertexMap[v.getID()] = &v;
-  }
-  std::map<int,mesh::Edge*> edgeMap; // only used in 3D
-  int edgeCount;
-  _communication->receive ( edgeCount, rankSender );
-  for ( int i=0; i < edgeCount; i++ ){
-    int vertexIndex1 = -1;
-    int vertexIndex2 = -1;
-    _communication->receive ( vertexIndex1, rankSender );
-    _communication->receive ( vertexIndex2, rankSender );
-
-    assertion ( vertexMap.find(vertexIndex1) != vertexMap.end() );
-    assertion ( vertexMap.find(vertexIndex2) != vertexMap.end() );
-    assertion1 ( vertexIndex1 != vertexIndex2, vertexIndex1 );
-
-    if ( dim == 2 ){
-      mesh.createEdge ( *vertexMap[vertexIndex1], *vertexMap[vertexIndex2] );
-    }
-    else {
-      assertion1 ( dim == 3, dim );
-      mesh::Edge & e = mesh.createEdge (
-          *vertexMap[vertexIndex1], *vertexMap[vertexIndex2] );
-      assertion1 ( e.getID() >= 0, e.getID() );
-      edgeMap[e.getID()] = &e;
-    }
-  }
-  if ( dim == 3 ){
-    int triangleCount = 0;
-    assertion ( (edgeMap.size() > 0) || (triangleCount == 0) );
-    _communication->receive ( triangleCount, rankSender );
-    for ( int i=0; i < triangleCount; i++ ) {
-      int index1 = -1;
-      int index2 = -1;
-      int index3 = -1;
-      _communication->receive ( index1, rankSender );
-      _communication->receive ( index2, rankSender );
-      _communication->receive ( index3, rankSender );
-
-      assertion ( edgeMap.find(index1) != edgeMap.end() );
-      assertion ( edgeMap.find(index2) != edgeMap.end() );
-      assertion ( edgeMap.find(index3) != edgeMap.end() );
-      assertion ( index1 != index2 );
-      assertion ( index2 != index3 );
-      assertion ( index3 != index1 );
-
-      mesh.createTriangle ( *edgeMap[index1], *edgeMap[index2], *edgeMap[index3] );
-    }
-  }
-  _communication->finishReceivePackage ();
->>>>>>> 6a9e5db0
 }
 
 void CommunicateMesh:: sendBoundingBox (
