#ifndef PRECICE_NO_MPI

#include "com/CommunicateMesh.hpp"
#include "com/MPIDirectCommunication.hpp"
#include "mesh/Edge.hpp"
#include "mesh/Triangle.hpp"
#include "mesh/Mesh.hpp"
#include "mesh/PropertyContainer.hpp"
#include "mesh/Vertex.hpp"
#include "testing/Testing.hpp"
#include "utils/Parallel.hpp"

using namespace precice;
using namespace precice::com;

BOOST_AUTO_TEST_SUITE(CommunicationTests)

BOOST_AUTO_TEST_SUITE(MeshTests)

BOOST_AUTO_TEST_CASE(VertexEdgeMesh,
                     * testing::MinRanks(2))
{
  utils::Parallel::synchronizeProcesses();
  assertion(utils::Parallel::getCommunicatorSize() > 1);
  mesh::PropertyContainer::resetPropertyIDCounter();

  std::string participant0("rank0");
  std::string participant1("rank1");

  for (int dim = 2; dim <= 3; dim++) {
    mesh::Mesh sendMesh("Sent Mesh", dim, false);
    mesh::Vertex &v0 = sendMesh.createVertex(Eigen::VectorXd::Constant(dim, 0));
    mesh::Vertex &v1 = sendMesh.createVertex(Eigen::VectorXd::Constant(dim, 1));
    mesh::Vertex &v2 = sendMesh.createVertex(Eigen::VectorXd::Constant(dim, 2));
    mesh::Edge &e0 = sendMesh.createEdge(v0, v1);
    mesh::Edge &e1 = sendMesh.createEdge(v1, v2);
    mesh::Edge &e2 = sendMesh.createEdge(v2, v0);

    // Create mesh communicator
    std::vector<int> involvedRanks = {0, 1};
    MPI_Comm         comm          = utils::Parallel::getRestrictedCommunicator(involvedRanks);
    
    if (utils::Parallel::getProcessRank() < 2) {
      utils::Parallel::setGlobalCommunicator(comm);
      com::PtrCommunication com(new com::MPIDirectCommunication());
      CommunicateMesh       comMesh(com);

      if (utils::Parallel::getProcessRank() == 0) {
        utils::Parallel::splitCommunicator(participant0);
<<<<<<< HEAD
        com->acceptConnection(participant0, participant1, utils::Parallel::getProcessRank());
        comMesh.sendMesh(mesh, 0);
        BOOST_TEST(mesh.vertices().size() == 3);
        BOOST_TEST(mesh.edges().size() == 3);
        BOOST_TEST(testing::equals(mesh.vertices()[0].getCoords(), Eigen::VectorXd::Constant(dim, 0)));
        BOOST_TEST(testing::equals(mesh.vertices()[1].getCoords(), Eigen::VectorXd::Constant(dim, 1)));
        BOOST_TEST(testing::equals(mesh.vertices()[2].getCoords(), Eigen::VectorXd::Constant(dim, 2)));
=======
        com->acceptConnection(participant0, participant1);
        comMesh.sendMesh(sendMesh, 0);
>>>>>>> 713ff09d
      } else if (utils::Parallel::getProcessRank() == 1) {
        // receiveMesh can also deal with delta meshes
        mesh::Mesh recvMesh("Received Mesh", dim, false);        
        recvMesh.createVertex(Eigen::VectorXd::Constant(dim, 9));
        utils::Parallel::splitCommunicator(participant1);
        com->requestConnection(participant0, participant1, 0, 1);
        comMesh.receiveMesh(recvMesh, 0);
        BOOST_TEST(recvMesh.vertices().size() == 4);
        BOOST_TEST(testing::equals(recvMesh.vertices()[0].getCoords(), Eigen::VectorXd::Constant(dim, 9)));
        BOOST_TEST(recvMesh.vertices()[1] == v0);
        BOOST_TEST(recvMesh.vertices()[2] == v1);
        BOOST_TEST(recvMesh.vertices()[3] == v2);
        BOOST_TEST(recvMesh.edges()[0] == e0);
        BOOST_TEST(recvMesh.edges()[1] == e1);
        BOOST_TEST(recvMesh.edges()[2] == e2);
      }
      com->closeConnection();
      
      utils::Parallel::clearGroups();
      utils::Parallel::setGlobalCommunicator(utils::Parallel::getCommunicatorWorld());
    }
  }
}

BOOST_AUTO_TEST_CASE(VertexEdgeTriangleMesh,
                     * testing::MinRanks(2))
{
  utils::Parallel::synchronizeProcesses();
  assertion(utils::Parallel::getCommunicatorSize() > 1);
  mesh::PropertyContainer::resetPropertyIDCounter();

  std::string participant0("rank0");
  std::string participant1("rank1");

  int dim = 3;
  mesh::Mesh sendMesh("Sent Mesh", dim, false);
  mesh::Vertex &v0 = sendMesh.createVertex(Eigen::VectorXd::Constant(dim, 0));
  mesh::Vertex &v1 = sendMesh.createVertex(Eigen::VectorXd::Constant(dim, 1));
  mesh::Vertex &v2 = sendMesh.createVertex(Eigen::VectorXd::Constant(dim, 2));
  mesh::Edge &e0 = sendMesh.createEdge(v0, v1);
  mesh::Edge &e1 = sendMesh.createEdge(v1, v2);
  mesh::Edge &e2 = sendMesh.createEdge(v2, v0);
  mesh::Triangle &t0 = sendMesh.createTriangle(e0, e1, e2);

  // Create mesh communicator
  std::vector<int> involvedRanks = {0, 1};
  MPI_Comm         comm          = utils::Parallel::getRestrictedCommunicator(involvedRanks);
    
  if (utils::Parallel::getProcessRank() < 2) {
    utils::Parallel::setGlobalCommunicator(comm);
    com::PtrCommunication com(new com::MPIDirectCommunication());
    CommunicateMesh       comMesh(com);

    if (utils::Parallel::getProcessRank() == 0) {
      utils::Parallel::splitCommunicator(participant0);
      com->acceptConnection(participant0, participant1);
      comMesh.sendMesh(sendMesh, 0);
    } else if (utils::Parallel::getProcessRank() == 1) {
      mesh::Mesh recvMesh("Received Mesh", dim, false);
      // receiveMesh can also deal with delta meshes
      recvMesh.createVertex(Eigen::VectorXd::Constant(dim, 9));
      utils::Parallel::splitCommunicator(participant1);
      com->requestConnection(participant0, participant1, 0, 1);
      comMesh.receiveMesh(recvMesh, 0);
      BOOST_TEST(recvMesh.vertices().size() == 4);
      BOOST_TEST(testing::equals(recvMesh.vertices()[0].getCoords(), Eigen::VectorXd::Constant(dim, 9)));
      BOOST_TEST(recvMesh.vertices()[1] == v0);
      BOOST_TEST(recvMesh.vertices()[2] == v1);
      BOOST_TEST(recvMesh.vertices()[3] == v2);
      BOOST_TEST(recvMesh.edges()[0] == e0);
      BOOST_TEST(recvMesh.edges()[1] == e1);
      BOOST_TEST(recvMesh.edges()[2] == e2);
      
      BOOST_TEST(recvMesh.triangles()[0] == t0);
    }
    com->closeConnection();
    
    utils::Parallel::clearGroups();
    utils::Parallel::setGlobalCommunicator(utils::Parallel::getCommunicatorWorld());
  }
}

BOOST_AUTO_TEST_CASE(BroadcastVertexEdgeTriangleMesh,
                     * testing::MinRanks(2))
{
  utils::Parallel::synchronizeProcesses();
  assertion(utils::Parallel::getCommunicatorSize() > 1);
  mesh::PropertyContainer::resetPropertyIDCounter();

  std::string participant0("rank0");
  std::string participant1("rank1");

  int dim = 3;
  mesh::Mesh sendMesh("Sent Mesh", dim, false);
  mesh::Vertex &v0 = sendMesh.createVertex(Eigen::VectorXd::Constant(dim, 0));
  mesh::Vertex &v1 = sendMesh.createVertex(Eigen::VectorXd::Constant(dim, 1));
  mesh::Vertex &v2 = sendMesh.createVertex(Eigen::VectorXd::Constant(dim, 2));
  mesh::Edge &e0 = sendMesh.createEdge(v0, v1);
  mesh::Edge &e1 = sendMesh.createEdge(v1, v2);
  mesh::Edge &e2 = sendMesh.createEdge(v2, v0);
  mesh::Triangle &t0 = sendMesh.createTriangle(e0, e1, e2);
  
  // Create mesh communicator
  std::vector<int> involvedRanks = {0, 1};
  MPI_Comm         comm          = utils::Parallel::getRestrictedCommunicator(involvedRanks);
    
  if (utils::Parallel::getProcessRank() < 2) {
    utils::Parallel::setGlobalCommunicator(comm);
    com::PtrCommunication com(new com::MPIDirectCommunication());
    CommunicateMesh       comMesh(com);

    if (utils::Parallel::getProcessRank() == 0) {
      utils::Parallel::splitCommunicator(participant0);
      com->acceptConnection(participant0, participant1);
      comMesh.broadcastSendMesh(sendMesh);
      } else if (utils::Parallel::getProcessRank() == 1) {
      mesh::Mesh recvMesh("Received Mesh", dim, false);
      // receiveMesh can also deal with delta meshes
      recvMesh.createVertex(Eigen::VectorXd::Constant(dim, 9));
      utils::Parallel::splitCommunicator(participant1);
      com->requestConnection(participant0, participant1, 0, 1);
      comMesh.broadcastReceiveMesh(recvMesh);
      BOOST_TEST(recvMesh.vertices().size() == 4);
      BOOST_TEST(testing::equals(recvMesh.vertices()[0].getCoords(), Eigen::VectorXd::Constant(dim, 9)));
      BOOST_TEST(recvMesh.vertices()[1] == v0);
      BOOST_TEST(recvMesh.vertices()[2] == v1);
      BOOST_TEST(recvMesh.vertices()[3] == v2);
      BOOST_TEST(recvMesh.edges()[0] == e0);
      BOOST_TEST(recvMesh.edges()[1] == e1);
      BOOST_TEST(recvMesh.edges()[2] == e2);
      BOOST_TEST(recvMesh.triangles()[0] == t0);
    }
    com->closeConnection();      

    utils::Parallel::clearGroups();
    utils::Parallel::setGlobalCommunicator(utils::Parallel::getCommunicatorWorld());
  }
}


BOOST_AUTO_TEST_SUITE_END() // Mesh
BOOST_AUTO_TEST_SUITE_END() // Communication

#endif // not PRECICE_NO_MPI<|MERGE_RESOLUTION|>--- conflicted
+++ resolved
@@ -47,18 +47,8 @@
 
       if (utils::Parallel::getProcessRank() == 0) {
         utils::Parallel::splitCommunicator(participant0);
-<<<<<<< HEAD
         com->acceptConnection(participant0, participant1, utils::Parallel::getProcessRank());
-        comMesh.sendMesh(mesh, 0);
-        BOOST_TEST(mesh.vertices().size() == 3);
-        BOOST_TEST(mesh.edges().size() == 3);
-        BOOST_TEST(testing::equals(mesh.vertices()[0].getCoords(), Eigen::VectorXd::Constant(dim, 0)));
-        BOOST_TEST(testing::equals(mesh.vertices()[1].getCoords(), Eigen::VectorXd::Constant(dim, 1)));
-        BOOST_TEST(testing::equals(mesh.vertices()[2].getCoords(), Eigen::VectorXd::Constant(dim, 2)));
-=======
-        com->acceptConnection(participant0, participant1);
         comMesh.sendMesh(sendMesh, 0);
->>>>>>> 713ff09d
       } else if (utils::Parallel::getProcessRank() == 1) {
         // receiveMesh can also deal with delta meshes
         mesh::Mesh recvMesh("Received Mesh", dim, false);        
@@ -114,7 +104,7 @@
 
     if (utils::Parallel::getProcessRank() == 0) {
       utils::Parallel::splitCommunicator(participant0);
-      com->acceptConnection(participant0, participant1);
+      com->acceptConnection(participant0, participant1, utils::Parallel::getProcessRank());
       comMesh.sendMesh(sendMesh, 0);
     } else if (utils::Parallel::getProcessRank() == 1) {
       mesh::Mesh recvMesh("Received Mesh", dim, false);
@@ -172,7 +162,7 @@
 
     if (utils::Parallel::getProcessRank() == 0) {
       utils::Parallel::splitCommunicator(participant0);
-      com->acceptConnection(participant0, participant1);
+      com->acceptConnection(participant0, participant1, utils::Parallel::getProcessRank());
       comMesh.broadcastSendMesh(sendMesh);
       } else if (utils::Parallel::getProcessRank() == 1) {
       mesh::Mesh recvMesh("Received Mesh", dim, false);
