--- conflicted
+++ resolved
@@ -498,8 +498,6 @@
             "POLYGON ((0 0 0, 1 0 0, 1 0 1, 0 0 1, 0 0 0))\n"
             ")");
     BOOST_TEST(reference == sstream.str());
-<<<<<<< HEAD
-=======
 }
 
 BOOST_AUTO_TEST_CASE(CreateUniqueEdge)
@@ -529,7 +527,6 @@
     BOOST_TEST(mesh.edges().size() == 3);
     mesh.createUniqueEdge ( v1, v2 ); // LINESTRING (0 0 0, 1 0 0)
     BOOST_TEST(mesh.edges().size() == 3);
->>>>>>> bac8007d
 }
 
 BOOST_AUTO_TEST_SUITE_END() // Mesh
