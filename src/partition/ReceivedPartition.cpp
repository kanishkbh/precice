--- conflicted
+++ resolved
@@ -262,74 +262,11 @@
   computeVertexOffsets();
 }
 
-<<<<<<< HEAD
 void ReceivedPartition::communicateBoundingBox()
 {}
 void ReceivedPartition::computeBoundingBox()
 {}
 
-void ReceivedPartition::filterMesh(mesh::Mesh &filteredMesh, const bool filterByBB)
-{
-  PRECICE_TRACE(filterByBB);
-
-  PRECICE_DEBUG("Filter mesh " << _mesh->getName());
-  PRECICE_DEBUG("Bounding mesh. #vertices: " << _mesh->vertices().size()
-        << ", #edges: " << _mesh->edges().size()
-        << ", #triangles: " << _mesh->triangles().size()
-        << ", rank: " << utils::MasterSlave::getRank());
-
-  std::map<int, mesh::Vertex *> vertexMap;
-  std::map<int, mesh::Edge *>   edgeMap;
-  int                           vertexCounter = 0;
-
-  PRECICE_DEBUG("Filter vertices");
-  for (const mesh::Vertex &vertex : _mesh->vertices()) {
-    if ((filterByBB && isVertexInBB(vertex)) || (not filterByBB && vertex.isTagged())) {
-      mesh::Vertex &v = filteredMesh.createVertex(vertex.getCoords());
-      v.setGlobalIndex(vertex.getGlobalIndex());
-      if (vertex.isTagged())
-        v.tag();
-      v.setOwner(vertex.isOwner());
-      vertexMap[vertex.getID()] = &v;
-    }
-    vertexCounter++;
-  }
-
-  // Add all edges formed by the contributing vertices
-  PRECICE_DEBUG("Add edges to filtered mesh");
-  for (mesh::Edge &edge : _mesh->edges()) {
-    int vertexIndex1 = edge.vertex(0).getID();
-    int vertexIndex2 = edge.vertex(1).getID();
-    if (utils::contained(vertexIndex1, vertexMap) &&
-        utils::contained(vertexIndex2, vertexMap)) {
-      mesh::Edge &e         = filteredMesh.createEdge(*vertexMap[vertexIndex1], *vertexMap[vertexIndex2]);
-      edgeMap[edge.getID()] = &e;
-    }
-  }
-
-  // Add all triangles formed by the contributing edges
-  if (_dimensions == 3) {
-    PRECICE_DEBUG("Add triangles to filtered mesh");
-    for (mesh::Triangle &triangle : _mesh->triangles()) {
-      int edgeIndex1 = triangle.edge(0).getID();
-      int edgeIndex2 = triangle.edge(1).getID();
-      int edgeIndex3 = triangle.edge(2).getID();
-      if (utils::contained(edgeIndex1, edgeMap) &&
-          utils::contained(edgeIndex2, edgeMap) &&
-          utils::contained(edgeIndex3, edgeMap)) {
-        filteredMesh.createTriangle(*edgeMap[edgeIndex1], *edgeMap[edgeIndex2], *edgeMap[edgeIndex3]);
-      }
-    }
-  }
-
-  PRECICE_DEBUG("Filtered mesh. #vertices: " << filteredMesh.vertices().size()
-        << ", #edges: " << filteredMesh.edges().size()
-        << ", #triangles: " << filteredMesh.triangles().size()
-        << ", rank: " << utils::MasterSlave::getRank());
-}
-
-=======
->>>>>>> c0ac4da3
 void ReceivedPartition::prepareBoundingBox()
 {
   PRECICE_TRACE(_safetyFactor);
