#include "PointToPointCommunication.hpp"
#include <iomanip>
#include <vector>
#include <thread>
#include "com/Communication.hpp"
#include "com/CommunicationFactory.hpp"
<<<<<<< HEAD
#include "com/CommunicateMesh.hpp"
#include "utils/EventTimings.hpp"
=======
#include "mesh/Mesh.hpp"
#include "utils/Event.hpp"
>>>>>>> bac8007d
#include "utils/MasterSlave.hpp"
#include "utils/Publisher.hpp"

using precice::utils::Event;
using precice::utils::Publisher;

namespace precice
{
bool extern syncMode;
namespace m2n
{

void send(mesh::Mesh::VertexDistribution const &m,
          int                                    rankReceiver,
          com::PtrCommunication                  communication)
{
  communication->send(static_cast<int>(m.size()), rankReceiver);

  for (auto const &i : m) {
    auto const &rank    = i.first;
    auto const &indices = i.second;
    communication->send(rank, rankReceiver);
    communication->send(indices, rankReceiver);
  }
}

void receive(mesh::Mesh::VertexDistribution &m,
             int                              rankSender,
             com::PtrCommunication            communication)
{
  m.clear();
  int size = 0;
  communication->receive(size, rankSender);

  while (size--) {
    int rank = -1;
    communication->receive(rank, rankSender);
    communication->receive(m[rank], rankSender);
  }
}

void broadcastSend(mesh::Mesh::VertexDistribution const &m,
                   com::PtrCommunication                  communication = utils::MasterSlave::_communication)
{
  communication->broadcast(static_cast<int>(m.size()));

  for (auto const &i : m) {
    auto const &rank    = i.first;
    auto const &indices = i.second;
    communication->broadcast(rank);
    communication->broadcast(indices);
  }
}

void broadcastReceive(mesh::Mesh::VertexDistribution &m,
                      int                              rankBroadcaster,
                      com::PtrCommunication            communication = utils::MasterSlave::_communication)
{
  m.clear();
  int size = 0;
  communication->broadcast(size, rankBroadcaster);

  while (size--) {
    int rank = -1;
    communication->broadcast(rank, rankBroadcaster);
    communication->broadcast(m[rank], rankBroadcaster);
  }
}

void broadcast(mesh::Mesh::VertexDistribution &m)
{
  if (utils::MasterSlave::isMaster()) {
    // Broadcast (send) vertex distributions.
    m2n::broadcastSend(m);
  } else {
    assertion(utils::MasterSlave::isSlave());
    // Broadcast (receive) vertex distributions.
    m2n::broadcastReceive(m, 0);
  }
}

void print(std::map<int, std::vector<int>> const &m)
{
  std::ostringstream oss;

  oss << "rank: " << utils::MasterSlave::getRank() << "\n";

  for (auto &i : m) {
    for (auto &j : i.second) {
      oss << i.first << ":" << j << '\n'; // prints rank:index
    }
  }

  if (utils::MasterSlave::isMaster()) {
    std::string s;

    for (int rank = 1; rank < utils::MasterSlave::getSize(); ++rank) {
      utils::MasterSlave::_communication->receive(s, rank);

      oss << s;
    }

    std::cout << oss.str();
  } else {
    assertion(utils::MasterSlave::isSlave());

    utils::MasterSlave::_communication->send(oss.str(), 0);
  }
}

void printCommunicationPartnerCountStats(std::map<int, std::vector<int>> const &m)
{
  int size = m.size();

  if (utils::MasterSlave::isMaster()) {
    size_t count   = 0;
    size_t maximum = std::numeric_limits<size_t>::min();
    size_t minimum = std::numeric_limits<size_t>::max();
    size_t total   = size;

    if (size) {
      maximum = std::max(maximum, static_cast<size_t>(size));
      minimum = std::min(minimum, static_cast<size_t>(size));
      count++;
    }

    for (int rank = 1; rank < utils::MasterSlave::getSize(); ++rank) {
      utils::MasterSlave::_communication->receive(size, rank);

      total += size;

      if (size) {
        maximum = std::max(maximum, static_cast<size_t>(size));
        minimum = std::min(minimum, static_cast<size_t>(size));
        count++;
      }
    }

    if (minimum > maximum)
      minimum = maximum;

    auto average = static_cast<double>(total) / count;

    std::cout << std::fixed << std::setprecision(3) //
              << "Number of Communication Partners per Interface Process:"
              << "\n"
              << "  Total:   " << total << "\n"
              << "  Maximum: " << maximum << "\n"
              << "  Minimum: " << minimum << "\n"
              << "  Average: " << average << "\n"
              << "Number of Interface Processes: " << count << "\n"
              << '\n';
  } else {
    assertion(utils::MasterSlave::isSlave());
    utils::MasterSlave::_communication->send(size, 0);
  }
}

void printLocalIndexCountStats(std::map<int, std::vector<int>> const &m)
{
  int size = 0;

  for (auto &i : m) {
    size += i.second.size();
  }

  if (utils::MasterSlave::isMaster()) {
    size_t count   = 0;
    size_t maximum = std::numeric_limits<size_t>::min();
    size_t minimum = std::numeric_limits<size_t>::max();
    size_t total   = size;

    if (size) {
      maximum = std::max(maximum, static_cast<size_t>(size));
      minimum = std::min(minimum, static_cast<size_t>(size));

      count++;
    }

    for (int rank = 1; rank < utils::MasterSlave::getSize(); ++rank) {
      utils::MasterSlave::_communication->receive(size, rank);

      total += size;

      if (size) {
        maximum = std::max(maximum, static_cast<size_t>(size));
        minimum = std::min(minimum, static_cast<size_t>(size));

        count++;
      }
    }

    if (minimum > maximum)
      minimum = maximum;

    auto average = static_cast<double>(total) / count;

    std::cout << std::fixed << std::setprecision(3) //
              << "Number of LVDIs per Interface Process:"
              << "\n"
              << "  Total:   " << total << "\n"
              << "  Maximum: " << maximum << "\n"
              << "  Minimum: " << minimum << "\n"
              << "  Average: " << average << "\n"
              << "Number of Interface Processes: " << count << "\n"
              << '\n';
  } else {
    assertion(utils::MasterSlave::isSlave());

    utils::MasterSlave::_communication->send(size, 0);
  }
}

// The approximate complexity of this function is O((number of local data
// indices for the current rank in `thisVertexDistribution') * (total number of
// data indices for all ranks in `otherVertexDistribution')).
std::map<int, std::vector<int>> buildCommunicationMap(
    // `thisVertexDistribution' is input vertex distribution from this participant.
    mesh::Mesh::VertexDistribution const &thisVertexDistribution,
    // `otherVertexDistribution' is input vertex distribution from other participant.
    mesh::Mesh::VertexDistribution const &otherVertexDistribution,
    int                                    thisRank = utils::MasterSlave::getRank())
{
  std::map<int, std::vector<int>> communicationMap;

  auto iterator = thisVertexDistribution.find(thisRank);

  if (iterator == thisVertexDistribution.end())
    return communicationMap;

  auto const &indices = iterator->second;

  int index = 0;

  for (int thisIndex : indices) {
    for (const auto &other : otherVertexDistribution) {
      for (const auto &otherIndex : other.second) {
        if (thisIndex == otherIndex) {
          communicationMap[other.first].push_back(index);
          break;
        }
      }
    }
    ++index;
  }

  return communicationMap;
}

PointToPointCommunication::PointToPointCommunication(
    com::PtrCommunicationFactory communicationFactory,
    mesh::PtrMesh                mesh)
    : DistributedCommunication(mesh),
      _communicationFactory(communicationFactory)
{
}

PointToPointCommunication::~PointToPointCommunication()
{
  TRACE(_isConnected);
  closeConnection();
}

bool PointToPointCommunication::isConnected()
{
  return _isConnected;
}

void PointToPointCommunication::acceptConnection(std::string const &acceptorName,
                                                 std::string const &requesterName)
{
  TRACE(acceptorName, requesterName);
  CHECK(not isConnected(), "Already connected!");
  CHECK(utils::MasterSlave::isMaster() || utils::MasterSlave::isSlave(),
        "You can only use a point-to-point communication between two participants which both use a master. "
            << "Please use distribution-type gather-scatter instead.");

  mesh::Mesh::VertexDistribution &vertexDistribution = _mesh->getVertexDistribution();
  mesh::Mesh::VertexDistribution  requesterVertexDistribution;

<<<<<<< HEAD
  if (utils::MasterSlave::_masterMode) {
=======
  if (utils::MasterSlave::isMaster()) {
>>>>>>> bac8007d
    Event e0("m2n.exchangeVertexDistribution");
    // Establish connection between participants' master processes.
    auto c = _communicationFactory->newCommunication();

    c->acceptConnection(acceptorName, requesterName, utils::MasterSlave::getRank());

    // Exchange vertex distributions.
    m2n::send(vertexDistribution, 0, c);
    m2n::receive(requesterVertexDistribution, 0, c);
  } else {
    assertion(utils::MasterSlave::isSlave());
  }

  Event e1("m2n.broadcastVertexDistributions", precice::syncMode);
  m2n::broadcast(vertexDistribution);
  m2n::broadcast(requesterVertexDistribution);
  e1.stop();

  // Local (for process rank in the current participant) communication map that
  // defines a mapping from a process rank in the remote participant to an array
  // of local data indices, which define a subset of local (for process rank in
  // the current participant) data to be communicated between the current
  // process rank and the remote process rank.
  //
  // Example. Assume that the current process rank is 3. Assume that its
  // `communicationMap' is
  //
  //   1 -> {1, 3}
  //   4 -> {0, 2}
  //
  // then it means that the current process (with rank 3)
  // - has to communicate (send/receive) data with local indices 1 and 3 with
  //   the remote process with rank 1;
  // - has to communicate (send/receive) data with local indices 0 and 2 with
  //   the remote process with rank 4.
  Event e2("m2n.buildCommunicationMap", precice::syncMode);
  std::map<int, std::vector<int>> communicationMap = m2n::buildCommunicationMap(
    vertexDistribution, requesterVertexDistribution);
  e2.stop();

// Print `communicationMap'.
#ifdef P2P_LCM_PRINT
  print(communicationMap);
#endif

// Print statistics of `communicationMap'.
#ifdef P2P_LCM_PRINT_STATS
  printCommunicationPartnerCountStats(communicationMap);
  printLocalIndexCountStats(communicationMap);
#endif

#ifdef SuperMUC_WORK
  try {
    auto addressDirectory = _communicationFactory->addressDirectory();

<<<<<<< HEAD
    if (utils::MasterSlave::_masterMode) {
=======
    if (utils::MasterSlave::isMaster()) {
>>>>>>> bac8007d
      Event e3("m2n.createDirectories");

      for (int rank = 0; rank < utils::MasterSlave::getSize(); ++rank) {
        Publisher::createDirectory(addressDirectory + "/" + "." + acceptorName + "-" + _mesh->getName() +
                                   "-" + std::to_string(rank) + ".address");
      }
    }
    utils::Parallel::synchronizeProcesses();
  } catch (...) {
  }
#endif

  Event e4("m2n.createCommunications");
<<<<<<< HEAD
=======
  e4.addData("Connections", communicationMap.size());
>>>>>>> bac8007d
  if (communicationMap.empty()) {
    _isConnected = true;
    return;
  }

<<<<<<< HEAD
  // Accept point-to-point connections (as server) between the current acceptor
  // process (in the current participant) with rank `utils::MasterSlave::_rank'
  // and (multiple) requester processes (in the requester participant).

  auto c = _communicationFactory->newCommunication();
=======
  _communication = _communicationFactory->newCommunication();
>>>>>>> bac8007d

#ifdef SuperMUC_WORK
  Publisher::ScopedPushDirectory spd("." + acceptorName + "-" + _mesh->getName() + "-" +
                                     std::to_string(utils::MasterSlave::getRank()) + ".address");
#endif

  // Accept point-to-point connections (as server) between the current acceptor
  // process (in the current participant) with rank `utils::MasterSlave::getRank()'
  // and (multiple) requester processes (in the requester participant).
  _communication->acceptConnectionAsServer(acceptorName,
                                           requesterName,
                                           utils::MasterSlave::getRank(),
                                           communicationMap.size());

  for (auto const & comMap : communicationMap) {
    int globalRequesterRank = comMap.first;
    auto indices = std::move(communicationMap[globalRequesterRank]);

    _mappings.push_back({globalRequesterRank, std::move(indices), com::PtrRequest(), {}});
  }
  e4.stop();
<<<<<<< HEAD
  _isConnected = true;
}

void PointToPointCommunication::acceptPreConnection(std::string const &acceptorName,
                                                 std::string const &requesterName)
{
  TRACE(acceptorName, requesterName);
  assertion(not isConnected(), "Already connected!");
  CHECK(utils::MasterSlave::_masterMode || utils::MasterSlave::_slaveMode,
        "You can only use a point-to-point communication between two participants which both use a master. "
            << "Please use distribution-type gather-scatter instead.");

  if (utils::MasterSlave::_masterMode) {
    // Establish connection between participants' master processes.
    auto c = _communicationFactory->newCommunication();

    c->acceptConnection(acceptorName, requesterName, utils::MasterSlave::_rank);

    int requesterMasterRank;

    // Exchange ranks of participants' master processes.
    c->send(utils::MasterSlave::_masterRank, 0);
    c->receive(requesterMasterRank, 0);

  } else {
    assertion(utils::MasterSlave::_slaveMode);
  }

  std::vector<int> localConnectedRanks = _mesh->getConnectedRanks();

  if (localConnectedRanks.empty()) {
    _isConnected = true;
    return;
  }

#ifdef SuperMUC_WORK
  try {
    auto addressDirectory = _communicationFactory->addressDirectory();

    if (utils::MasterSlave::_masterMode) {
      Event e("m2n.createDirectories");

      for (int rank = 0; rank < utils::MasterSlave::_size; ++rank) {
        Publisher::createDirectory(addressDirectory + "/" + "." + acceptorName + "-" + _mesh->getName() +
                                   "-" + std::to_string(rank) + ".address");
      }
    }
    utils::Parallel::synchronizeProcesses();
  } catch (...) {
  }
#endif  

  // Accept point-to-point connections (as server) between the current acceptor
  // process (in the current participant) with rank `utils::MasterSlave::_rank'
  // and (multiple) requester processes (in the requester participant).
  auto c = _communicationFactory->newCommunication();

#ifdef SuperMUC_WORK
  Publisher::ScopedPushDirectory spd("." + acceptorName + "-" + _mesh->getName() + "-" +
                                     std::to_string(utils::MasterSlave::_rank) + ".address");
#endif

  c->acceptConnectionAsServer(
      acceptorName,
      requesterName,
      utils::MasterSlave::_rank,
      localConnectedRanks.size());

  _connectionData.reserve(localConnectedRanks.size());

  for (auto & comMap : localConnectedRanks) {
    int globalRequesterRank = comMap;

    /*
      NOTE:
      Everything is moved (efficiency)!
      On the acceptor participant side, the communication object `c' behaves as a server, i.e. it 
      implicitly accepts multiple connections to requester processes (in the requester participant). 
      As a result, only one communication object `c' is needed to satisfy `communicationMap', and, 
      therefore, for data structure consistency of `_mappings' with the requester participant side, 
      we simply duplicate references to the same communication object `c'.
    */
    _connectionData.push_back({globalRequesterRank, c, com::PtrRequest(), {}});
  }

=======
>>>>>>> bac8007d
  _isConnected = true;
}

void PointToPointCommunication::requestConnection(std::string const &acceptorName,
                                                  std::string const &requesterName)
{
  TRACE(acceptorName, requesterName);
  CHECK(not isConnected(), "Already connected!");
  CHECK(utils::MasterSlave::isMaster() || utils::MasterSlave::isSlave(),
        "You can only use a point-to-point communication between two participants which both use a master. "
        << "Please use distribution-type gather-scatter instead.");

  mesh::Mesh::VertexDistribution &vertexDistribution = _mesh->getVertexDistribution();
  mesh::Mesh::VertexDistribution  acceptorVertexDistribution;

<<<<<<< HEAD
  if (utils::MasterSlave::_masterMode) {
=======
  if (utils::MasterSlave::isMaster()) {
>>>>>>> bac8007d
    Event e0("m2n.exchangeVertexDistribution");
    // Establish connection between participants' master processes.
    auto c = _communicationFactory->newCommunication();
    c->requestConnection(acceptorName, requesterName, 0, 1);

    // Exchange vertex distributions.
    m2n::receive(acceptorVertexDistribution, 0, c);
    m2n::send(vertexDistribution, 0, c);
  } else {
    assertion(utils::MasterSlave::isSlave());
  }

  Event e1("m2n.broadcastVertexDistributions", precice::syncMode);
  m2n::broadcast(vertexDistribution);
  m2n::broadcast(acceptorVertexDistribution);
  e1.stop();

  // Local (for process rank in the current participant) communication map that
  // defines a mapping from a process rank in the remote participant to an array
  // of local data indices, which define a subset of local (for process rank in
  // the current participant) data to be communicated between the current
  // process rank and the remote process rank.
  //
  // Example. Assume that the current process rank is 3. Assume that its
  // `communicationMap' is
  //
  //   1 -> {1, 3}
  //   4 -> {0, 2}
  //
  // then it means that the current process (with rank 3)
  // - has to communicate (send/receive) data with local indices 1 and 3 with
  //   the remote process with rank 1;
  // - has to communicate (send/receive) data with local indices 0 and 2 with
  //   the remote process with rank 4.
  Event e2("m2n.buildCommunicationMap", precice::syncMode);
  std::map<int, std::vector<int>> communicationMap = m2n::buildCommunicationMap(
    vertexDistribution, acceptorVertexDistribution);
  e2.stop();

// Print `communicationMap'.
#ifdef P2P_LCM_PRINT
  print(communicationMap);
#endif

// Print statistics of `communicationMap'.
#ifdef P2P_LCM_PRINT_STATS
  printCommunicationPartnerCountStats(communicationMap);
  printLocalIndexCountStats(communicationMap);
#endif

#ifdef SuperMUC_WORK
  try {
    auto addressDirectory = _communicationFactory->addressDirectory();

    utils::Parallel::synchronizeProcesses();
  } catch (...) {
  }
#endif

  Event e4("m2n.createCommunications");
<<<<<<< HEAD
=======
  e4.addData("Connections", communicationMap.size());
>>>>>>> bac8007d
  if (communicationMap.empty()) {
    _isConnected = true;
    return;
  }

  std::vector<com::PtrRequest> requests;
  requests.reserve(communicationMap.size());

  std::set<int> acceptingRanks;
  for (auto &i : communicationMap)
    acceptingRanks.emplace(i.first);

  _communication = _communicationFactory->newCommunication();
  // Request point-to-point connections (as client) between the current
  // requester process (in the current participant) and (multiple) acceptor
  // processes (in the acceptor participant) to ranks `accceptingRanks'
  // according to `communicationMap`.
  _communication->requestConnectionAsClient(acceptorName, requesterName,
                                            acceptingRanks, utils::MasterSlave::getRank());

  for (auto &i : communicationMap) {
    auto globalAcceptorRank = i.first;
    auto indices            = std::move(i.second);

#ifdef SuperMUC_WORK
    Publisher::ScopedPushDirectory spd("." + acceptorName + "-" + _mesh->getName() + "-" +
                                       std::to_string(globalAcceptorRank) + ".address");
#endif

    _mappings.push_back({globalAcceptorRank, std::move(indices), com::PtrRequest(), {}});
  }
  e4.stop();
<<<<<<< HEAD
  _isConnected = true;
}

void PointToPointCommunication::requestPreConnection(std::string const &acceptorName,
                                                     std::string const &requesterName)
{
  TRACE(acceptorName, requesterName);
  CHECK(not isConnected(), "Already connected!");
  CHECK(utils::MasterSlave::_masterMode || utils::MasterSlave::_slaveMode,
        "You can only use a point-to-point communication between two participants which both use a master. "
        << "Please use distribution-type gather-scatter instead.");

  if (utils::MasterSlave::_masterMode) {
    // Establish connection between participants' master processes.
    auto c = _communicationFactory->newCommunication();
    c->requestConnection(acceptorName, requesterName, 0, 1);

    int acceptorMasterRank;

    // Exchange ranks of participants' master processes.
    c->receive(acceptorMasterRank, 0);
    c->send(utils::MasterSlave::_masterRank, 0);

  } else {
    assertion(utils::MasterSlave::_slaveMode);
  }

  std::vector<int> localConnectedRanks = _mesh->getConnectedRanks();

  if (localConnectedRanks.empty()) {
    _isConnected = true;
    return;
  }

#ifdef SuperMUC_WORK
  try {
    auto addressDirectory = _communicationFactory->addressDirectory();

    utils::Parallel::synchronizeProcesses();
  } catch (...) {
  }
#endif  

  std::vector<com::PtrRequest> requests;
  requests.reserve(localConnectedRanks.size());
  _connectionData.reserve(localConnectedRanks.size());

  std::set<int> acceptingRanks;
  for (auto &i : localConnectedRanks)
    acceptingRanks.emplace(i);

  auto c = _communicationFactory->newCommunication();
  c->requestConnectionAsClient(acceptorName, requesterName,
                               acceptingRanks, utils::MasterSlave::_rank);

  // Request point-to-point connections (as client) between the current
  // requester process (in the current participant) and (multiple) acceptor
  // processes (in the acceptor participant) with ranks `globalAcceptorRank'
  // according to communication map.
  for (auto &i : localConnectedRanks) {
    auto globalAcceptorRank = i;

#ifdef SuperMUC_WORK
    Publisher::ScopedPushDirectory spd("." + acceptorName + "-" + _mesh->getName() + "-" +
                                       std::to_string(globalAcceptorRank) + ".address");
#endif

    // NOTE:
    // Everything is moved (efficiency)!
    // On the requester participant side, the communication objects behave
    // as clients, i.e. each of them requests only one connection to
    // acceptor process (in the acceptor participant).
    _connectionData.push_back({globalAcceptorRank, c, com::PtrRequest(), {}});
  }
=======
>>>>>>> bac8007d
  _isConnected = true;
}

void PointToPointCommunication::closeConnection()
{
  TRACE();

  if (not isConnected())
    return;

  checkBufferedRequests(true);

  _communication.reset();
  _mappings.clear();
  _isConnected = false;
}

void PointToPointCommunication::send(double *itemsToSend,
                                     size_t  size,
                                     int     valueDimension)
{

  if (_mappings.empty()) {
    return;
  }

  for (auto &mapping : _mappings) {
    auto buffer = std::make_shared<std::vector<double>>();
    buffer->reserve(mapping.indices.size() * valueDimension);
    for (auto index : mapping.indices) {
      for (int d = 0; d < valueDimension; ++d) {
        buffer->push_back(itemsToSend[index * valueDimension + d]);
      }
    }
    auto request = _communication->aSend(*buffer, mapping.remoteRank);
    bufferedRequests.emplace_back(request, buffer);
  }
  checkBufferedRequests(false);
}

void PointToPointCommunication::receive(double *itemsToReceive,
                                        size_t  size,
                                        int     valueDimension)
{
  if (_mappings.empty()) {
    return;
  }

  std::fill(itemsToReceive, itemsToReceive + size, 0);

  for (auto &mapping : _mappings) {
    mapping.recvBuffer.resize(mapping.indices.size() * valueDimension);
    mapping.request = _communication->aReceive(mapping.recvBuffer, mapping.remoteRank);
  }

  for (auto &mapping : _mappings) {
    mapping.request->wait();

    int i = 0;
    for (auto index : mapping.indices) {
      for (int d = 0; d < valueDimension; ++d) {
        itemsToReceive[index * valueDimension + d] += mapping.recvBuffer[i * valueDimension + d];
      }
      i++;
    }
  }
}

void PointToPointCommunication::broadcastSend(double &itemToSend)
{  
  for (auto &mapping : _connectionData) {
    mapping.communication->send(itemToSend, mapping.remoteRank);
  }  
}

void PointToPointCommunication::broadcastReceive(double &itemToReceive)
                                
{  
  for (auto &mapping : _connectionData) {
    mapping.communication->receive(itemToReceive, mapping.remoteRank);
  }  
}

void PointToPointCommunication::checkBufferedRequests(bool blocking)
{
  TRACE(bufferedRequests.size());
  do {
    for (auto it = bufferedRequests.begin(); it != bufferedRequests.end();) {
      if (it->first->test())
        it = bufferedRequests.erase(it);
      else
        ++it;
    }
    if (bufferedRequests.empty())
      return;
    if (blocking)
      std::this_thread::yield(); // give up our time slice, so MPI may work
  } while (blocking);
}

} // namespace m2n
} // namespace precice<|MERGE_RESOLUTION|>--- conflicted
+++ resolved
@@ -4,13 +4,10 @@
 #include <thread>
 #include "com/Communication.hpp"
 #include "com/CommunicationFactory.hpp"
-<<<<<<< HEAD
 #include "com/CommunicateMesh.hpp"
 #include "utils/EventTimings.hpp"
-=======
 #include "mesh/Mesh.hpp"
 #include "utils/Event.hpp"
->>>>>>> bac8007d
 #include "utils/MasterSlave.hpp"
 #include "utils/Publisher.hpp"
 
@@ -291,11 +288,7 @@
   mesh::Mesh::VertexDistribution &vertexDistribution = _mesh->getVertexDistribution();
   mesh::Mesh::VertexDistribution  requesterVertexDistribution;
 
-<<<<<<< HEAD
-  if (utils::MasterSlave::_masterMode) {
-=======
   if (utils::MasterSlave::isMaster()) {
->>>>>>> bac8007d
     Event e0("m2n.exchangeVertexDistribution");
     // Establish connection between participants' master processes.
     auto c = _communicationFactory->newCommunication();
@@ -351,11 +344,7 @@
   try {
     auto addressDirectory = _communicationFactory->addressDirectory();
 
-<<<<<<< HEAD
-    if (utils::MasterSlave::_masterMode) {
-=======
     if (utils::MasterSlave::isMaster()) {
->>>>>>> bac8007d
       Event e3("m2n.createDirectories");
 
       for (int rank = 0; rank < utils::MasterSlave::getSize(); ++rank) {
@@ -369,24 +358,13 @@
 #endif
 
   Event e4("m2n.createCommunications");
-<<<<<<< HEAD
-=======
   e4.addData("Connections", communicationMap.size());
->>>>>>> bac8007d
   if (communicationMap.empty()) {
     _isConnected = true;
     return;
   }
 
-<<<<<<< HEAD
-  // Accept point-to-point connections (as server) between the current acceptor
-  // process (in the current participant) with rank `utils::MasterSlave::_rank'
-  // and (multiple) requester processes (in the requester participant).
-
-  auto c = _communicationFactory->newCommunication();
-=======
   _communication = _communicationFactory->newCommunication();
->>>>>>> bac8007d
 
 #ifdef SuperMUC_WORK
   Publisher::ScopedPushDirectory spd("." + acceptorName + "-" + _mesh->getName() + "-" +
@@ -408,7 +386,6 @@
     _mappings.push_back({globalRequesterRank, std::move(indices), com::PtrRequest(), {}});
   }
   e4.stop();
-<<<<<<< HEAD
   _isConnected = true;
 }
 
@@ -494,8 +471,6 @@
     _connectionData.push_back({globalRequesterRank, c, com::PtrRequest(), {}});
   }
 
-=======
->>>>>>> bac8007d
   _isConnected = true;
 }
 
@@ -511,11 +486,7 @@
   mesh::Mesh::VertexDistribution &vertexDistribution = _mesh->getVertexDistribution();
   mesh::Mesh::VertexDistribution  acceptorVertexDistribution;
 
-<<<<<<< HEAD
-  if (utils::MasterSlave::_masterMode) {
-=======
   if (utils::MasterSlave::isMaster()) {
->>>>>>> bac8007d
     Event e0("m2n.exchangeVertexDistribution");
     // Establish connection between participants' master processes.
     auto c = _communicationFactory->newCommunication();
@@ -576,10 +547,7 @@
 #endif
 
   Event e4("m2n.createCommunications");
-<<<<<<< HEAD
-=======
   e4.addData("Connections", communicationMap.size());
->>>>>>> bac8007d
   if (communicationMap.empty()) {
     _isConnected = true;
     return;
@@ -612,7 +580,6 @@
     _mappings.push_back({globalAcceptorRank, std::move(indices), com::PtrRequest(), {}});
   }
   e4.stop();
-<<<<<<< HEAD
   _isConnected = true;
 }
 
@@ -687,8 +654,6 @@
     // acceptor process (in the acceptor participant).
     _connectionData.push_back({globalAcceptorRank, c, com::PtrRequest(), {}});
   }
-=======
->>>>>>> bac8007d
   _isConnected = true;
 }
 
