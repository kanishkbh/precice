extern "C" {
#include "precice/SolverInterfaceC.h"
}
#include <memory>
#include <string>
#include "logging/LogMacros.hpp"
#include "logging/Logger.hpp"
#include "precice/SolverInterface.hpp"
#include "precice/impl/versions.hpp"
#include "utils/assertion.hpp"

#ifdef __GNUC__
#pragma GCC diagnostic push
#pragma GCC diagnostic ignored "-Wdeprecated-declarations"
#endif
#ifdef __clang__
#pragma clang diagnostic push
#pragma clang diagnostic ignored "-Wdeprecated-declarations"
#endif

static std::unique_ptr<precice::SolverInterface> impl = nullptr;

static precice::logging::Logger _log("SolverInterfaceC");

static std::string errormsg       = "preCICE has not been created properly. Be sure to call \"precicec_createSolverInterface\" or \"precicec_createSolverInterface_withCommunicator\" before any other call to preCICE.";
static std::string errormsgCreate = "preCICE has been created already! Be sure to call either \"precicec_createSolverInterface\" or \"precicec_createSolverInterface_withCommunicator\" exactly once.";

void precicec_createSolverInterface_withCommunicator(
    const char *participantName,
    const char *configFileName,
    int         solverProcessIndex,
    int         solverProcessSize,
    void *      communicator)
{
  std::string stringAccessorName(participantName);
  std::string stringConfigFileName(configFileName);

  PRECICE_CHECK(impl == nullptr, errormsgCreate);
  impl.reset(new precice::SolverInterface(stringAccessorName,
                                          stringConfigFileName,
                                          solverProcessIndex,
                                          solverProcessSize,
                                          communicator));
}

void precicec_createSolverInterface(
    const char *participantName,
    const char *configFileName,
    int         solverProcessIndex,
    int         solverProcessSize)
{
  std::string stringAccessorName(participantName);
  std::string stringConfigFileName(configFileName);

  PRECICE_CHECK(impl == nullptr, errormsgCreate);
  impl.reset(new precice::SolverInterface(stringAccessorName,
                                          stringConfigFileName,
                                          solverProcessIndex,
                                          solverProcessSize));
}

double precicec_initialize()
{
  PRECICE_CHECK(impl != nullptr, errormsg);
  return impl->initialize();
}

double precicec_advance(double computedTimestepLength)
{
  PRECICE_CHECK(impl != nullptr, errormsg);
  return impl->advance(computedTimestepLength);
}

void precicec_finalize()
{
  PRECICE_CHECK(impl != nullptr, errormsg);
  impl->finalize();
  impl.reset();
}

int precicec_getDimensions()
{
  PRECICE_CHECK(impl != nullptr, errormsg);
  return impl->getDimensions();
}

int precicec_isCouplingOngoing()
{
  PRECICE_CHECK(impl != nullptr, errormsg);
  if (impl->isCouplingOngoing()) {
    return 1;
  }
  return 0;
}

int precicec_isTimeWindowComplete()
{
  PRECICE_CHECK(impl != nullptr, errormsg);
  if (impl->isTimeWindowComplete()) {
    return 1;
  }
  return 0;
}

<<<<<<< HEAD
int precicec_hasToEvaluateSurrogateModel()
{
  PRECICE_CHECK(impl != nullptr, errormsg);
  if (impl->hasToEvaluateSurrogateModel()) {
=======
int precicec_isReadDataAvailable()
{
  PRECICE_CHECK(impl != nullptr, errormsg);
  if (impl->isReadDataAvailable()) {
>>>>>>> ccb52f7a
    return 1;
  }
  return 0;
}

<<<<<<< HEAD
int precicec_hasToEvaluateFineModel()
{
  PRECICE_CHECK(impl != nullptr, errormsg);
  if (impl->hasToEvaluateFineModel()) {
=======
int precicec_isWriteDataRequired(double computedTimestepLength)
{
  PRECICE_CHECK(impl != nullptr, errormsg);
  if (impl->isWriteDataRequired(computedTimestepLength)) {
>>>>>>> ccb52f7a
    return 1;
  }
  return 0;
}

int precicec_isActionRequired(const char *action)
{
  PRECICE_CHECK(impl != nullptr, errormsg);
  PRECICE_ASSERT(action != nullptr);
  if (impl->isActionRequired(std::string(action))) {
    return 1;
  }
  return 0;
}

void precicec_markActionFulfilled(const char *action)
{
  PRECICE_CHECK(impl != nullptr, errormsg);
  PRECICE_ASSERT(action != nullptr);
  impl->markActionFulfilled(std::string(action));
}

int precicec_hasMesh(const char *meshName)
{
  PRECICE_CHECK(impl != nullptr, errormsg);
  std::string stringMeshName(meshName);
  if (impl->hasMesh(stringMeshName)) {
    return 1;
  }
  return 0;
}

int precicec_getMeshID(const char *meshName)
{
  PRECICE_CHECK(impl != nullptr, errormsg);
  std::string stringMeshName(meshName);
  return impl->getMeshID(stringMeshName);
}

int precicec_hasData(const char *dataName, int meshID)
{
  PRECICE_CHECK(impl != nullptr, errormsg);
  std::string stringDataName(dataName);
  return impl->hasData(stringDataName, meshID);
}

int precicec_getDataID(const char *dataName, int meshID)
{
  PRECICE_CHECK(impl != nullptr, errormsg);
  std::string stringDataName(dataName);
  return impl->getDataID(stringDataName, meshID);
}

int precicec_isMeshConnectivityRequired(int meshID)
{
  PRECICE_CHECK(impl != nullptr, errormsg);
  if (impl->isMeshConnectivityRequired(meshID)) {
    return 1;
  }
  return 0;
}

int precicec_setMeshVertex(
    int           meshID,
    const double *position)
{
  PRECICE_CHECK(impl != nullptr, errormsg);
  return impl->setMeshVertex(meshID, position);
}

void precicec_getMeshVertices(
    int        meshID,
    int        size,
    const int *ids,
    double *   positions)
{
  PRECICE_CHECK(impl != nullptr, errormsg);
  impl->getMeshVertices(meshID, size, ids, positions);
}

void precicec_setMeshVertices(
    int           meshID,
    int           size,
    const double *positions,
    int *         ids)
{
  PRECICE_CHECK(impl != nullptr, errormsg);
  impl->setMeshVertices(meshID, size, positions, ids);
}

int precicec_getMeshVertexSize(
    int meshID)
{
  PRECICE_CHECK(impl != nullptr, errormsg);
  return impl->getMeshVertexSize(meshID);
}

void precicec_getMeshVertexIDsFromPositions(
    int           meshID,
    int           size,
    const double *positions,
    int *         ids)
{
  PRECICE_CHECK(impl != nullptr, errormsg);
  impl->getMeshVertexIDsFromPositions(meshID, size, positions, ids);
}

int precicec_setMeshEdge(
    int meshID,
    int firstVertexID,
    int secondVertexID)
{
  PRECICE_CHECK(impl != nullptr, errormsg);
  return impl->setMeshEdge(meshID, firstVertexID, secondVertexID);
}

void precicec_setMeshTriangle(
    int meshID,
    int firstEdgeID,
    int secondEdgeID,
    int thirdEdgeID)
{
  PRECICE_CHECK(impl != nullptr, errormsg);
  impl->setMeshTriangle(meshID, firstEdgeID, secondEdgeID, thirdEdgeID);
}

void precicec_setMeshTriangleWithEdges(
    int meshID,
    int firstVertexID,
    int secondVertexID,
    int thirdVertexID)
{
  PRECICE_CHECK(impl != nullptr, errormsg);
  impl->setMeshTriangleWithEdges(meshID, firstVertexID, secondVertexID, thirdVertexID);
}

void precicec_setMeshQuad(
    int meshID,
    int firstEdgeID,
    int secondEdgeID,
    int thirdEdgeID,
    int fourthEdgeID)
{
  PRECICE_CHECK(impl != nullptr, errormsg);
  impl->setMeshQuad(meshID, firstEdgeID, secondEdgeID, thirdEdgeID, fourthEdgeID);
}

void precicec_setMeshQuadWithEdges(
    int meshID,
    int firstVertexID,
    int secondVertexID,
    int thirdVertexID,
    int fourthVertexID)
{
  PRECICE_CHECK(impl != nullptr, errormsg);
  impl->setMeshQuadWithEdges(meshID, firstVertexID, secondVertexID, thirdVertexID, fourthVertexID);
}

void precicec_setMeshTetrahedron(
    int meshID,
    int firstVertexID,
    int secondVertexID,
    int thirdVertexID,
    int fourthVertexID)
{
  PRECICE_CHECK(impl != nullptr, errormsg);
  impl->setMeshTetrahedron(meshID, firstVertexID, secondVertexID, thirdVertexID, fourthVertexID);
}

void precicec_writeBlockVectorData(
    int           dataID,
    int           size,
    const int *   valueIndices,
    const double *values)
{
  PRECICE_CHECK(impl != nullptr, errormsg);
  impl->writeBlockVectorData(dataID, size, valueIndices, values);
}

void precicec_writeVectorData(
    int           dataID,
    int           valueIndex,
    const double *dataValue)
{
  PRECICE_CHECK(impl != nullptr, errormsg);
  impl->writeVectorData(dataID, valueIndex, dataValue);
}

void precicec_writeBlockScalarData(
    int           dataID,
    int           size,
    const int *   valueIndices,
    const double *values)
{
  PRECICE_CHECK(impl != nullptr, errormsg);
  impl->writeBlockScalarData(dataID, size, valueIndices, values);
}

void precicec_writeScalarData(
    int    dataID,
    int    valueIndex,
    double dataValue)
{
  PRECICE_CHECK(impl != nullptr, errormsg);
  impl->writeScalarData(dataID, valueIndex, dataValue);
}

void precicec_readBlockVectorData(
    int        dataID,
    int        size,
    const int *valueIndices,
    double *   values)
{
  PRECICE_CHECK(impl != nullptr, errormsg);
  impl->readBlockVectorData(dataID, size, valueIndices, values);
}

void precicec_readVectorData(
    int     dataID,
    int     valueIndex,
    double *dataValue)
{
  PRECICE_CHECK(impl != nullptr, errormsg);
  impl->readVectorData(dataID, valueIndex, dataValue);
}

void precicec_readBlockScalarData(
    int        dataID,
    int        size,
    const int *valueIndices,
    double *   values)
{
  PRECICE_CHECK(impl != nullptr, errormsg);
  impl->readBlockScalarData(dataID, size, valueIndices, values);
}

void precicec_readScalarData(
    int     dataID,
    int     valueIndex,
    double *dataValue)
{
  PRECICE_CHECK(impl != nullptr, errormsg);
  impl->readScalarData(dataID, valueIndex, *dataValue);
}

int precicec_isGradientDataRequired(int dataID)
{
  PRECICE_CHECK(impl != nullptr, errormsg);
  if (impl->isGradientDataRequired(dataID)) {
    return 1;
  }
  return 0;
}

void precicec_writeScalarGradientData(
    int           dataID,
    int           valueIndex,
    const double *gradientValues)
{
  PRECICE_CHECK(impl != nullptr, errormsg);
  impl->writeScalarGradientData(dataID, valueIndex, gradientValues);
}

void precicec_writeBlockScalarGradientData(
    int           dataID,
    int           size,
    const int *   valueIndices,
    const double *gradientValues)
{
  PRECICE_CHECK(impl != nullptr, errormsg);
  impl->writeBlockScalarGradientData(dataID, size, valueIndices, gradientValues);
}

void precicec_writeVectorGradientData(
    int           dataID,
    int           valueIndex,
    const double *gradientValues)
{
  PRECICE_CHECK(impl != nullptr, errormsg);
  impl->writeVectorGradientData(dataID, valueIndex, gradientValues);
}

void precicec_writeBlockVectorGradientData(
    int           dataID,
    int           size,
    const int *   valueIndices,
    const double *gradientValues)
{
  PRECICE_CHECK(impl != nullptr, errormsg);
  impl->writeBlockVectorGradientData(dataID, size, valueIndices, gradientValues);
}

const char *precicec_getVersionInformation()
{
  return precice::versionInformation;
}

const char *precicec_actionWriteInitialData()
{
  return precice::constants::actionWriteInitialData().c_str();
}

const char *precicec_actionWriteIterationCheckpoint()
{
  return precice::constants::actionWriteIterationCheckpoint().c_str();
}

const char *precicec_actionReadIterationCheckpoint()
{
  return precice::constants::actionReadIterationCheckpoint().c_str();
}

void precicec_setMeshAccessRegion(
    const int     meshID,
    const double *boundingBox)
{
  impl->setMeshAccessRegion(meshID, boundingBox);
}

void precicec_getMeshVerticesAndIDs(
    const int meshID,
    const int size,
    int *     ids,
    double *  coordinates)
{
  impl->getMeshVerticesAndIDs(meshID, size, ids, coordinates);
}

#ifdef __GNUC__
#pragma GCC diagnostic pop
#endif
#ifdef __clang__
#pragma clang diagnostic pop
#endif<|MERGE_RESOLUTION|>--- conflicted
+++ resolved
@@ -102,38 +102,6 @@
   return 0;
 }
 
-<<<<<<< HEAD
-int precicec_hasToEvaluateSurrogateModel()
-{
-  PRECICE_CHECK(impl != nullptr, errormsg);
-  if (impl->hasToEvaluateSurrogateModel()) {
-=======
-int precicec_isReadDataAvailable()
-{
-  PRECICE_CHECK(impl != nullptr, errormsg);
-  if (impl->isReadDataAvailable()) {
->>>>>>> ccb52f7a
-    return 1;
-  }
-  return 0;
-}
-
-<<<<<<< HEAD
-int precicec_hasToEvaluateFineModel()
-{
-  PRECICE_CHECK(impl != nullptr, errormsg);
-  if (impl->hasToEvaluateFineModel()) {
-=======
-int precicec_isWriteDataRequired(double computedTimestepLength)
-{
-  PRECICE_CHECK(impl != nullptr, errormsg);
-  if (impl->isWriteDataRequired(computedTimestepLength)) {
->>>>>>> ccb52f7a
-    return 1;
-  }
-  return 0;
-}
-
 int precicec_isActionRequired(const char *action)
 {
   PRECICE_CHECK(impl != nullptr, errormsg);
