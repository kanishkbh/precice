--- conflicted
+++ resolved
@@ -106,11 +106,7 @@
 env.Append(CCFLAGS= ['-Wall', '-Wextra', '-Wno-unused-parameter', '-std=c++11'])
 
 # ====== PRECICE_VERSION number ======
-<<<<<<< HEAD
-PRECICE_VERSION = "1.3.0"
-=======
 PRECICE_VERSION = "1.4.1"
->>>>>>> bac8007d
 
 
 # ====== Compiler Settings ======
@@ -193,11 +189,7 @@
       petsc_path = join( PETSC_DIR, PETSC_ARCH )
 
     # Set PETSC_VERSION to correct values 
-<<<<<<< HEAD
-    with open(join(PETSC_DIR, "include/petscversion.h"), "r") as versionfile:
-=======
     with open(join( petsc_path, "include/petscversion.h"), "r") as versionfile:
->>>>>>> bac8007d
         for line in versionfile:
             tokens = line.split()
             try:
